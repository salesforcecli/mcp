{
  // Use IntelliSense to learn about possible attributes.
  // Hover to view descriptions of existing attributes.
  // For more information, visit: https://go.microsoft.com/fwlink/?linkid=830387
  "version": "0.2.0",
  "configurations": [
    {
      "type": "node",
      "request": "launch",
      "name": "MCP Server Launcher",
      "skipFiles": ["<node_internals>/**"],
<<<<<<< HEAD
      "program": "${workspaceFolder}/node_modules/.bin/mcp-inspector",
      "args": [
        "packages/mcp/bin/run.js",
        "--no-telemetry",
        "--orgs",
        "DEFAULT_TARGET_ORG"
      ],
=======
      "program": "${workspaceFolder}/packages/mcp/node_modules/.bin/mcp-inspector",
      "args": ["packages/mcp/bin/run.js", "--no-telemetry", "--orgs", "DEFAULT_TARGET_ORG"],
>>>>>>> 48646b24
      "sourceMaps": true,
      "console": "integratedTerminal",
      "internalConsoleOptions": "neverOpen",
      "preLaunchTask": "npm: build"
    },
    {
      "type": "node",
      "request": "attach",
      "name": "Attach to Debug Hook Process",
      "skipFiles": ["<node_internals>/**"],
      "sourceMaps": true,
      "outFiles": ["${workspaceFolder}/packages/mcp/lib/**/*.js"]
    }
  ]
}<|MERGE_RESOLUTION|>--- conflicted
+++ resolved
@@ -9,18 +9,8 @@
       "request": "launch",
       "name": "MCP Server Launcher",
       "skipFiles": ["<node_internals>/**"],
-<<<<<<< HEAD
-      "program": "${workspaceFolder}/node_modules/.bin/mcp-inspector",
-      "args": [
-        "packages/mcp/bin/run.js",
-        "--no-telemetry",
-        "--orgs",
-        "DEFAULT_TARGET_ORG"
-      ],
-=======
       "program": "${workspaceFolder}/packages/mcp/node_modules/.bin/mcp-inspector",
       "args": ["packages/mcp/bin/run.js", "--no-telemetry", "--orgs", "DEFAULT_TARGET_ORG"],
->>>>>>> 48646b24
       "sourceMaps": true,
       "console": "integratedTerminal",
       "internalConsoleOptions": "neverOpen",
