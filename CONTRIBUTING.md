--- conflicted
+++ resolved
@@ -1,11 +1,7 @@
 ## Contributing
 
 1. The [DEVELOPING](DEVELOPING.md) doc has details on how to set up your environment.
-<<<<<<< HEAD
-1. Create a new issue [here](https://github.com/forcedotcom/mcp/issues) before starting your project so that we can keep track of
-=======
 2. Create a new issue [here](https://github.com/forcedotcom/mcp/issues) before starting your project so that we can keep track of
->>>>>>> 6ede5d69
    what you are trying to add/fix. That way, we can also offer suggestions or
    let you know if there is already an effort in progress.
 3. Fork this repository (external contributors) or branch off main (committers).
