--- conflicted
+++ resolved
@@ -176,11 +176,7 @@
 
 ## Debugging
 
-<<<<<<< HEAD
 > [!NOTE]
-=======
-> [!NOTE]  
->>>>>>> d9eb4cf5
 > This section assumes you're using Visual Studio Code (VS Code).
 
 You can use the VS Code debugger with the MCP Inspector CLI to step through the code of your MCP tools:
