--- conflicted
+++ resolved
@@ -185,15 +185,10 @@
 | `metadata` | [Tools to deploy and retrieve metadata to and from your org and your DX project.](README.md#metadata-toolset)|
 | `mobile` | [Tools for mobile development and capabilities.](README.md#mobile-toolset)|
 | `mobile-core` | [A subset of mobile tools focused on essential mobile capabilities.](README.md#mobile-core-toolset)|
-<<<<<<< HEAD
 | `orgs` | [Tools to manage your authorized orgs.](README.md#orgs-toolset)|
+| `scale-products` | [Tools for detecting and fixing Apex performance antipatterns.](README.md#scale-products-toolset)|
 | `testing` | [Tools to test your code and features](README.md#testing-toolset)|
 | `users` | [Tools to manage org users, such as assigning a permission set.](README.md#users-toolset)|
-=======
-| `aura-experts` | [Tools which provides Aura component analysis, blueprinting, and migration expertise.](README.md#aura-experts-toolset)|
-| `lwc-experts`  | [Tools to assist with LWC development, testing, optimization, and best practices.](README.md#lwc-experts-toolset)|
-| `scale-products` | [Tools for detecting and fixing Apex performance antipatterns.](README.md#scale-products-toolset)|
->>>>>>> 96015cb9
 
 ## Configure Tools
 
