{
  "name": "@salesforce/mcp",
  "version": "0.0.9",
  "description": "MCP Server for interacting with Salesforce instances",
  "bin": {
    "sf-mcp-server": "lib/index.js"
  },
  "types": "lib/index.d.ts",
  "license": "Apache-2.0",
  "type": "module",
  "scripts": {
    "build": "wireit",
    "build:watch": "yarn build --watch",
    "clean": "sf-clean",
    "clean-all": "sf-clean all",
    "compile": "wireit",
    "docs": "sf-docs",
    "exec-perms": "shx chmod +x lib/*.js",
    "fix-license": "eslint src test --fix --rule \"header/header: [2]\"",
    "format": "wireit",
    "link-check": "wireit",
    "lint": "wireit",
    "lint-fix": "yarn sf-lint --fix",
    "prepack": "sf-prepack",
    "prepare": "sf-install",
    "start": "yarn build && yarn exec-perms && npm link && mcp-inspector sf-mcp-server",
    "test": "wireit",
    "test:nuts": "nyc mocha \"**/*.nut.ts\" --slow 4500 --timeout 600000 --parallel",
    "test:nuts:local": "mocha \"**/local/*.nut.ts\" --slow 4500 --timeout 600000 --parallel",
    "test:only": "wireit"
  },
  "repository": "salesforcecli/mcp",
  "bugs": {
    "url": "https://github.com/salesforcecli/mcp/issues"
  },
  "homepage": "https://github.com/salesforcecli/mcp",
  "files": [
    "lib",
    "!lib/**/*.map",
    "messages"
  ],
  "dependencies": {
    "@jsforce/jsforce-node": "^3.8.2",
    "@modelcontextprotocol/sdk": "^1.10.2",
    "@salesforce/core": "^8.11.1",
    "@salesforce/kit": "^3.1.6",
    "@salesforce/source-deploy-retrieve": "^12.19.7",
<<<<<<< HEAD
    "@salesforce/source-tracking": "^7.3.25",
=======
>>>>>>> ec219584
    "@salesforce/ts-types": "^2.0.11",
    "zod": "^3.25.28"
  },
  "devDependencies": {
    "@modelcontextprotocol/inspector": "^0.13.0",
    "@salesforce/cli-plugins-testkit": "^5.3.39",
    "@salesforce/dev-scripts": "11.0.2",
    "@types/node": "^22.15.17",
    "eslint-config-salesforce-license": "^1.0.1",
    "eslint-plugin-sf-plugin": "^1.20.23",
    "ts-node": "^10.9.2",
    "ts-patch": "^3.3.0",
    "typescript": "^5.8.3"
  },
  "publishConfig": {
    "access": "public"
  },
  "wireit": {
    "build": {
      "dependencies": [
        "compile",
        "lint"
      ]
    },
    "compile": {
      "command": "tsc -p . --pretty --incremental",
      "files": [
        "src/**/*.ts",
        "**/tsconfig.json",
        "messages/**"
      ],
      "output": [
        "lib/**",
        "*.tsbuildinfo"
      ],
      "clean": "if-file-deleted"
    },
    "format": {
      "command": "prettier --write \"+(src|test|schemas)/**/*.+(ts|js|json)|command-snapshot.json\"",
      "files": [
        "src/**/*.ts",
        "test/**/*.ts",
        "schemas/**/*.json",
        "command-snapshot.json",
        ".prettier*"
      ],
      "output": []
    },
    "lint": {
      "command": "eslint src test --color --cache --cache-location .eslintcache",
      "files": [
        "src/**/*.ts",
        "test/**/*.ts",
        "messages/**",
        "**/.eslint*",
        "**/tsconfig.json"
      ],
      "output": []
    },
    "test:compile": {
      "command": "tsc -p \"./test\" --pretty",
      "files": [
        "test/**/*.ts",
        "**/tsconfig.json"
      ],
      "output": []
    },
    "test": {
      "dependencies": [
        "test:only",
        "test:compile",
        "link-check"
      ]
    },
    "test:only": {
      "command": "nyc mocha \"test/**/*.test.ts\"",
      "env": {
        "FORCE_COLOR": "2"
      },
      "files": [
        "test/**/*.ts",
        "src/**/*.ts",
        "**/tsconfig.json",
        ".mocha*",
        "!*.nut.ts",
        ".nycrc"
      ],
      "output": []
    },
    "link-check": {
      "command": "node -e \"process.exit(process.env.CI ? 0 : 1)\" || linkinator \"**/*.md\" --skip \"CHANGELOG.md|node_modules|test/|confluence.internal.salesforce.com|my.salesforce.com|localhost|%s\" --markdown --retry --directory-listing --verbosity error",
      "files": [
        "./*.md",
        "./!(CHANGELOG).md",
        "messages/**/*.md"
      ],
      "output": []
    }
  }
}<|MERGE_RESOLUTION|>--- conflicted
+++ resolved
@@ -45,10 +45,7 @@
     "@salesforce/core": "^8.11.1",
     "@salesforce/kit": "^3.1.6",
     "@salesforce/source-deploy-retrieve": "^12.19.7",
-<<<<<<< HEAD
     "@salesforce/source-tracking": "^7.3.25",
-=======
->>>>>>> ec219584
     "@salesforce/ts-types": "^2.0.11",
     "zod": "^3.25.28"
   },
