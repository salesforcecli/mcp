{
  "name": "@salesforce/mcp",
  "version": "0.14.3",
  "description": "MCP Server for interacting with Salesforce instances",
  "bin": {
    "sf-mcp-server": "bin/run.js"
  },
  "types": "lib/index.d.ts",
  "license": "Apache-2.0",
  "type": "module",
  "scripts": {
    "build": "wireit",
    "build:watch": "yarn build --watch",
    "clean": "sf-clean",
    "clean-all": "sf-clean all",
    "compile": "wireit",
    "docs": "sf-docs",
    "fix-license": "eslint src test --fix --rule \"header/header: [2]\"",
    "format": "wireit",
    "link-check": "wireit",
    "lint": "wireit",
    "lint-fix": "yarn sf-lint --fix",
    "postpack": "sf-clean --ignore-signing-artifacts",
    "prepack": "sf-prepack",
    "prepare": "sf-install",
    "start": "yarn build && npm link && mcp-inspector sf-mcp-server",
    "test": "wireit",
    "test:only": "wireit",
    "test:confidence": "tsc -p scripts/ --pretty --incremental && confidence/bin/run.js confidence-test"
  },
  "repository": "salesforcecli/mcp",
  "bugs": {
    "url": "https://github.com/salesforcecli/mcp/issues"
  },
  "homepage": "https://github.com/salesforcecli/mcp",
  "files": [
    "bin",
    "lib",
    "!lib/**/*.map",
    "messages"
  ],
  "dependencies": {
    "@jsforce/jsforce-node": "^3.9.1",
    "@modelcontextprotocol/sdk": "^1.15.1",
    "@oclif/core": "^4.5.1",
    "@salesforce/agents": "^0.15.4",
    "@salesforce/apex-node": "^8.2.1",
    "@salesforce/core": "^8.18.0",
    "@salesforce/kit": "^3.1.6",
    "@salesforce/source-deploy-retrieve": "^12.20.1",
    "@salesforce/source-tracking": "^7.4.8",
    "@salesforce/telemetry": "^6.0.39",
    "@salesforce/ts-types": "^2.0.11",
    "open": "^10.1.2",
    "zod": "^3.25.67"
  },
  "devDependencies": {
    "@modelcontextprotocol/inspector": "^0.15.0",
    "@oclif/table": "^0.4.9",
    "@salesforce/cli-plugins-testkit": "^5.3.39",
    "@salesforce/dev-scripts": "11.0.2",
    "@types/node": "^22.16.5",
    "eslint-config-salesforce-license": "^1.0.1",
    "eslint-plugin-sf-plugin": "^1.20.26",
<<<<<<< HEAD
    "gpt-tokenizer": "^3.0.1",
    "oclif": "^4.20.5",
=======
    "oclif": "^4.21.0",
>>>>>>> 83f7a272
    "ts-node": "^10.9.2",
    "ts-patch": "^3.3.0",
    "typescript": "^5.8.3",
    "yaml": "^2.8.0"
  },
  "publishConfig": {
    "access": "public"
  },
  "oclif": {
    "bin": "sf-mcp-server",
    "dirname": "sf-mcp-server",
    "commands": {
      "strategy": "single",
      "target": "./lib/index.js"
    }
  },
  "wireit": {
    "build": {
      "dependencies": [
        "compile",
        "lint"
      ]
    },
    "compile": {
      "command": "tsc -p . --pretty --incremental",
      "files": [
        "src/**/*.ts",
        "**/tsconfig.json",
        "messages/**"
      ],
      "output": [
        "lib/**",
        "*.tsbuildinfo"
      ],
      "clean": "if-file-deleted"
    },
    "format": {
      "command": "prettier --write \"+(src|test|schemas)/**/*.+(ts|js|json)|command-snapshot.json\"",
      "files": [
        "src/**/*.ts",
        "test/**/*.ts",
        "schemas/**/*.json",
        "command-snapshot.json",
        ".prettier*"
      ],
      "output": []
    },
    "lint": {
      "command": "eslint src test --color --cache --cache-location .eslintcache",
      "files": [
        "src/**/*.ts",
        "test/**/*.ts",
        "messages/**",
        "**/.eslint*",
        "**/tsconfig.json"
      ],
      "output": []
    },
    "test:compile": {
      "command": "tsc -p \"./test\" --pretty",
      "files": [
        "test/**/*.ts",
        "**/tsconfig.json"
      ],
      "output": []
    },
    "test": {
      "dependencies": [
        "test:only",
        "test:compile",
        "link-check"
      ]
    },
    "test:only": {
      "command": "nyc mocha \"test/**/*.test.ts\"",
      "env": {
        "FORCE_COLOR": "2"
      },
      "files": [
        "test/**/*.ts",
        "src/**/*.ts",
        "**/tsconfig.json",
        ".mocha*",
        "!*.nut.ts",
        ".nycrc"
      ],
      "output": []
    },
    "link-check": {
      "command": "node -e \"process.exit(process.env.CI ? 0 : 1)\" || linkinator \"**/*.md\" --skip \"CHANGELOG.md|node_modules|test/|confluence.internal.salesforce.com|my.salesforce.com|localhost|%s\" --markdown --retry --directory-listing --verbosity error",
      "files": [
        "./*.md",
        "./!(CHANGELOG).md",
        "messages/**/*.md"
      ],
      "output": []
    },
    "test:command-reference": {
      "command": "node --loader ts-node/esm --no-warnings=ExperimentalWarning \"./bin/dev.js\" commandreference:generate --erroronwarnings",
      "files": [
        "src/**/*.ts",
        "messages/**",
        "package.json"
      ],
      "output": [
        "tmp/root"
      ]
    },
    "test:deprecation-policy": {
      "command": "node --loader ts-node/esm --no-warnings=ExperimentalWarning \"./bin/dev.js\" snapshot:compare",
      "files": [
        "src/**/*.ts"
      ],
      "output": [],
      "dependencies": [
        "compile"
      ]
    },
    "test:json-schema": {
      "command": "node --loader ts-node/esm --no-warnings=ExperimentalWarning \"./bin/dev.js\" schema:compare",
      "files": [
        "src/**/*.ts",
        "schemas"
      ],
      "output": []
    }
  }
}<|MERGE_RESOLUTION|>--- conflicted
+++ resolved
@@ -62,12 +62,8 @@
     "@types/node": "^22.16.5",
     "eslint-config-salesforce-license": "^1.0.1",
     "eslint-plugin-sf-plugin": "^1.20.26",
-<<<<<<< HEAD
     "gpt-tokenizer": "^3.0.1",
-    "oclif": "^4.20.5",
-=======
     "oclif": "^4.21.0",
->>>>>>> 83f7a272
     "ts-node": "^10.9.2",
     "ts-patch": "^3.3.0",
     "typescript": "^5.8.3",
