{
  "name": "monorepo-for-salesforce-mcp-server-and-providers",
  "private": true,
  "license": "Apache-2.0",
<<<<<<< HEAD
  "type": "module",
  "scripts": {
    "build": "wireit",
    "build:watch": "yarn build --watch",
    "clean": "sf-clean",
    "clean-all": "sf-clean all",
    "compile": "wireit",
    "docs": "sf-docs",
    "fix-license": "eslint src test --fix --rule \"header/header: [2]\"",
    "format": "wireit",
    "link-check": "wireit",
    "lint": "wireit",
    "lint-fix": "yarn sf-lint --fix",
    "postpack": "sf-clean --ignore-signing-artifacts",
    "prepack": "sf-prepack",
    "prepare": "sf-install",
    "start": "yarn build && npm link && mcp-inspector sf-mcp-server",
    "test": "wireit",
    "test:only": "wireit"
  },
  "repository": "salesforcecli/mcp",
  "bugs": {
    "url": "https://github.com/forcedotcom/mcp/issues"
  },
  "homepage": "https://github.com/salesforcecli/mcp",
  "files": [
    "bin",
    "lib",
    "!lib/**/*.map",
    "messages"
=======
  "workspaces": [
    "packages/*"
>>>>>>> 409ee2d0
  ],
  "devDependencies": {
    "rimraf": "^6.0.1"
  },
  "scripts": {
    "build": "yarn workspaces run build",
    "clean": "yarn workspaces run clean",
    "clean-all": "yarn workspaces run clean-all && rimraf node_modules",
    "lint": "yarn workspaces run lint",
    "package": "yarn workspaces run package",
    "test": "yarn workspaces run test"
  }
}<|MERGE_RESOLUTION|>--- conflicted
+++ resolved
@@ -2,41 +2,8 @@
   "name": "monorepo-for-salesforce-mcp-server-and-providers",
   "private": true,
   "license": "Apache-2.0",
-<<<<<<< HEAD
-  "type": "module",
-  "scripts": {
-    "build": "wireit",
-    "build:watch": "yarn build --watch",
-    "clean": "sf-clean",
-    "clean-all": "sf-clean all",
-    "compile": "wireit",
-    "docs": "sf-docs",
-    "fix-license": "eslint src test --fix --rule \"header/header: [2]\"",
-    "format": "wireit",
-    "link-check": "wireit",
-    "lint": "wireit",
-    "lint-fix": "yarn sf-lint --fix",
-    "postpack": "sf-clean --ignore-signing-artifacts",
-    "prepack": "sf-prepack",
-    "prepare": "sf-install",
-    "start": "yarn build && npm link && mcp-inspector sf-mcp-server",
-    "test": "wireit",
-    "test:only": "wireit"
-  },
-  "repository": "salesforcecli/mcp",
-  "bugs": {
-    "url": "https://github.com/forcedotcom/mcp/issues"
-  },
-  "homepage": "https://github.com/salesforcecli/mcp",
-  "files": [
-    "bin",
-    "lib",
-    "!lib/**/*.map",
-    "messages"
-=======
   "workspaces": [
     "packages/*"
->>>>>>> 409ee2d0
   ],
   "devDependencies": {
     "rimraf": "^6.0.1"
