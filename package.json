{
  "name": "@salesforce/mcp",
  "version": "0.17.0",
  "description": "MCP Server for interacting with Salesforce instances",
  "bin": {
    "sf-mcp-server": "bin/run.js"
  },
  "types": "lib/index.d.ts",
  "license": "Apache-2.0",
  "type": "module",
  "scripts": {
    "build": "wireit",
    "build:watch": "yarn build --watch",
    "clean": "sf-clean",
    "clean-all": "sf-clean all",
    "compile": "wireit",
    "docs": "sf-docs",
    "fix-license": "eslint src test --fix --rule \"header/header: [2]\"",
    "format": "wireit",
    "link-check": "wireit",
    "lint": "wireit",
    "lint-fix": "yarn sf-lint --fix",
    "postpack": "sf-clean --ignore-signing-artifacts",
    "prepack": "sf-prepack",
    "prepare": "sf-install",
    "start": "yarn build && npm link && mcp-inspector sf-mcp-server",
    "test": "wireit",
    "test:only": "wireit",
    "test:confidence": "yarn compile && tsc -p confidence/ --pretty --incremental && confidence/bin/run.js confidence-test"
  },
  "repository": "salesforcecli/mcp",
  "bugs": {
    "url": "https://github.com/salesforcecli/mcp/issues"
  },
  "homepage": "https://github.com/salesforcecli/mcp",
  "files": [
    "bin",
    "lib",
    "!lib/**/*.map",
    "messages"
  ],
  "dependencies": {
<<<<<<< HEAD
    "@jsforce/jsforce-node": "^3.9.1",
=======
    "@huggingface/transformers": "^3.7.0",
    "@jsforce/jsforce-node": "^3.9.4",
>>>>>>> d9eb4cf5
    "@modelcontextprotocol/sdk": "^1.16.0",
    "@oclif/core": "^4.5.1",
    "@salesforce/agents": "^0.15.4",
    "@salesforce/apex-node": "^8.2.1",
    "@salesforce/core": "^8.18.0",
    "@salesforce/kit": "^3.1.6",
    "@salesforce/source-deploy-retrieve": "^12.22.0",
    "@salesforce/source-tracking": "^7.4.8",
    "@salesforce/telemetry": "^6.1.0",
    "@salesforce/ts-types": "^2.0.11",
    "faiss-node": "^0.5.1",
    "open": "^10.1.2",
    "zod": "^3.25.76"
  },
  "devDependencies": {
    "@modelcontextprotocol/inspector": "^0.15.0",
    "@oclif/table": "^0.4.9",
    "@salesforce/cli-plugins-testkit": "^5.3.39",
    "@salesforce/dev-scripts": "11.0.2",
    "@types/debug": "^4.1.12",
    "@types/node": "^22.16.5",
    "debug": "^4.4.1",
    "eslint-config-salesforce-license": "^1.0.1",
    "eslint-plugin-sf-plugin": "^1.20.26",
    "gpt-tokenizer": "^3.0.1",
    "oclif": "^4.21.0",
    "ts-node": "^10.9.2",
    "ts-patch": "^3.3.0",
    "typescript": "^5.8.3",
    "yaml": "^2.8.0"
  },
  "publishConfig": {
    "access": "public"
  },
  "oclif": {
    "bin": "sf-mcp-server",
    "dirname": "sf-mcp-server",
    "commands": {
      "strategy": "single",
      "target": "./lib/index.js"
    }
  },
  "wireit": {
    "build": {
      "dependencies": [
        "compile",
        "lint"
      ]
    },
    "compile": {
      "command": "tsc -p . --pretty --incremental",
      "files": [
        "src/**/*.ts",
        "**/tsconfig.json",
        "messages/**"
      ],
      "output": [
        "lib/**",
        "*.tsbuildinfo"
      ],
      "clean": "if-file-deleted"
    },
    "format": {
      "command": "prettier --write \"+(src|test|schemas)/**/*.+(ts|js|json)|command-snapshot.json\"",
      "files": [
        "src/**/*.ts",
        "test/**/*.ts",
        "schemas/**/*.json",
        "command-snapshot.json",
        ".prettier*"
      ],
      "output": []
    },
    "lint": {
      "command": "eslint src test --color --cache --cache-location .eslintcache",
      "files": [
        "src/**/*.ts",
        "test/**/*.ts",
        "messages/**",
        "**/.eslint*",
        "**/tsconfig.json"
      ],
      "output": []
    },
    "test:compile": {
      "command": "tsc -p \"./test\" --pretty",
      "files": [
        "test/**/*.ts",
        "**/tsconfig.json"
      ],
      "output": []
    },
    "test": {
      "dependencies": [
        "test:only",
        "test:compile",
        "link-check"
      ]
    },
    "test:only": {
      "command": "nyc mocha \"test/**/*.test.ts\"",
      "env": {
        "FORCE_COLOR": "2"
      },
      "files": [
        "test/**/*.ts",
        "src/**/*.ts",
        "**/tsconfig.json",
        ".mocha*",
        "!*.nut.ts",
        ".nycrc"
      ],
      "output": []
    },
    "link-check": {
      "command": "node -e \"process.exit(process.env.CI ? 0 : 1)\" || linkinator \"**/*.md\" --skip \"CHANGELOG.md|node_modules|test/|confluence.internal.salesforce.com|my.salesforce.com|localhost|%s\" --markdown --retry --directory-listing --verbosity error",
      "files": [
        "./*.md",
        "./!(CHANGELOG).md",
        "messages/**/*.md"
      ],
      "output": []
    },
    "test:command-reference": {
      "command": "node --loader ts-node/esm --no-warnings=ExperimentalWarning \"./bin/dev.js\" commandreference:generate --erroronwarnings",
      "files": [
        "src/**/*.ts",
        "messages/**",
        "package.json"
      ],
      "output": [
        "tmp/root"
      ]
    },
    "test:deprecation-policy": {
      "command": "node --loader ts-node/esm --no-warnings=ExperimentalWarning \"./bin/dev.js\" snapshot:compare",
      "files": [
        "src/**/*.ts"
      ],
      "output": [],
      "dependencies": [
        "compile"
      ]
    },
    "test:json-schema": {
      "command": "node --loader ts-node/esm --no-warnings=ExperimentalWarning \"./bin/dev.js\" schema:compare",
      "files": [
        "src/**/*.ts",
        "schemas"
      ],
      "output": []
    }
  }
}<|MERGE_RESOLUTION|>--- conflicted
+++ resolved
@@ -40,12 +40,8 @@
     "messages"
   ],
   "dependencies": {
-<<<<<<< HEAD
-    "@jsforce/jsforce-node": "^3.9.1",
-=======
     "@huggingface/transformers": "^3.7.0",
     "@jsforce/jsforce-node": "^3.9.4",
->>>>>>> d9eb4cf5
     "@modelcontextprotocol/sdk": "^1.16.0",
     "@oclif/core": "^4.5.1",
     "@salesforce/agents": "^0.15.4",
