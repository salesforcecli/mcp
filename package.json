{
  "name": "@salesforce/mcp",
<<<<<<< HEAD
  "version": "0.2.9-dev.0",
=======
  "version": "0.2.9-qa.1",
>>>>>>> 74ff246c
  "description": "MCP Server for interacting with Salesforce instances",
  "bin": {
    "sf-mcp-server": "bin/run.js"
  },
  "types": "lib/index.d.ts",
  "license": "Apache-2.0",
  "type": "module",
  "scripts": {
    "build": "wireit",
    "build:watch": "yarn build --watch",
    "clean": "sf-clean",
    "clean-all": "sf-clean all",
    "compile": "wireit",
    "docs": "sf-docs",
    "fix-license": "eslint src test --fix --rule \"header/header: [2]\"",
    "format": "wireit",
    "link-check": "wireit",
    "lint": "wireit",
    "lint-fix": "yarn sf-lint --fix",
    "postpack": "sf-clean --ignore-signing-artifacts",
    "prepack": "sf-prepack",
    "prepare": "sf-install",
    "start": "yarn build && npm link && mcp-inspector sf-mcp-server",
    "test": "wireit",
    "test:only": "wireit"
  },
  "repository": "salesforcecli/mcp",
  "bugs": {
    "url": "https://github.com/salesforcecli/mcp/issues"
  },
  "homepage": "https://github.com/salesforcecli/mcp",
  "files": [
    "bin",
    "lib",
    "!lib/**/*.map",
    "messages"
  ],
  "dependencies": {
    "@jsforce/jsforce-node": "^3.8.2",
    "@modelcontextprotocol/sdk": "^1.12.1",
    "@oclif/core": "^4.3.1",
    "@salesforce/core": "^8.11.4",
    "@salesforce/kit": "^3.1.6",
    "@salesforce/source-deploy-retrieve": "^12.19.7",
    "@salesforce/source-tracking": "^7.4.1",
    "@salesforce/ts-types": "^2.0.11",
    "zod": "^3.25.42"
  },
  "devDependencies": {
    "@modelcontextprotocol/inspector": "^0.14.0",
    "@salesforce/cli-plugins-testkit": "^5.3.39",
    "@salesforce/dev-scripts": "11.0.2",
    "@types/node": "^22.15.30",
    "eslint-config-salesforce-license": "^1.0.1",
    "eslint-plugin-sf-plugin": "^1.20.24",
    "oclif": "^4.18.0",
    "ts-node": "^10.9.2",
    "ts-patch": "^3.3.0",
    "typescript": "^5.8.3"
  },
  "publishConfig": {
    "access": "public"
  },
  "oclif": {
    "bin": "sf-mcp-server",
    "dirname": "sf-mcp-server",
    "commands": {
      "strategy": "single",
      "target": "./lib/index.js"
    }
  },
  "wireit": {
    "build": {
      "dependencies": [
        "compile",
        "lint"
      ]
    },
    "compile": {
      "command": "tsc -p . --pretty --incremental",
      "files": [
        "src/**/*.ts",
        "**/tsconfig.json",
        "messages/**"
      ],
      "output": [
        "lib/**",
        "*.tsbuildinfo"
      ],
      "clean": "if-file-deleted"
    },
    "format": {
      "command": "prettier --write \"+(src|test|schemas)/**/*.+(ts|js|json)|command-snapshot.json\"",
      "files": [
        "src/**/*.ts",
        "test/**/*.ts",
        "schemas/**/*.json",
        "command-snapshot.json",
        ".prettier*"
      ],
      "output": []
    },
    "lint": {
      "command": "eslint src test --color --cache --cache-location .eslintcache",
      "files": [
        "src/**/*.ts",
        "test/**/*.ts",
        "messages/**",
        "**/.eslint*",
        "**/tsconfig.json"
      ],
      "output": []
    },
    "test:compile": {
      "command": "tsc -p \"./test\" --pretty",
      "files": [
        "test/**/*.ts",
        "**/tsconfig.json"
      ],
      "output": []
    },
    "test": {
      "dependencies": [
        "test:only",
        "test:compile",
        "link-check"
      ]
    },
    "test:only": {
      "command": "nyc mocha \"test/**/*.test.ts\"",
      "env": {
        "FORCE_COLOR": "2"
      },
      "files": [
        "test/**/*.ts",
        "src/**/*.ts",
        "**/tsconfig.json",
        ".mocha*",
        "!*.nut.ts",
        ".nycrc"
      ],
      "output": []
    },
    "link-check": {
      "command": "node -e \"process.exit(process.env.CI ? 0 : 1)\" || linkinator \"**/*.md\" --skip \"CHANGELOG.md|node_modules|test/|confluence.internal.salesforce.com|my.salesforce.com|localhost|%s\" --markdown --retry --directory-listing --verbosity error",
      "files": [
        "./*.md",
        "./!(CHANGELOG).md",
        "messages/**/*.md"
      ],
      "output": []
    },
    "test:command-reference": {
      "command": "node --loader ts-node/esm --no-warnings=ExperimentalWarning \"./bin/dev.js\" commandreference:generate --erroronwarnings",
      "files": [
        "src/**/*.ts",
        "messages/**",
        "package.json"
      ],
      "output": [
        "tmp/root"
      ]
    },
    "test:deprecation-policy": {
      "command": "node --loader ts-node/esm --no-warnings=ExperimentalWarning \"./bin/dev.js\" snapshot:compare",
      "files": [
        "src/**/*.ts"
      ],
      "output": [],
      "dependencies": [
        "compile"
      ]
    },
    "test:json-schema": {
      "command": "node --loader ts-node/esm --no-warnings=ExperimentalWarning \"./bin/dev.js\" schema:compare",
      "files": [
        "src/**/*.ts",
        "schemas"
      ],
      "output": []
    }
  }
}<|MERGE_RESOLUTION|>--- conflicted
+++ resolved
@@ -1,10 +1,6 @@
 {
   "name": "@salesforce/mcp",
-<<<<<<< HEAD
   "version": "0.2.9-dev.0",
-=======
-  "version": "0.2.9-qa.1",
->>>>>>> 74ff246c
   "description": "MCP Server for interacting with Salesforce instances",
   "bin": {
     "sf-mcp-server": "bin/run.js"
