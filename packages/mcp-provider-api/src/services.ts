--- conflicted
+++ resolved
@@ -17,8 +17,7 @@
 };
 
 export interface ApprovedServerMethods {
-<<<<<<< HEAD
-  sendToolListChanged: () => void;
+  sendToolListChanged(): void;
 }
 
 export type RagAssets<D, E, I> = {
@@ -47,7 +46,4 @@
     allOrgs: SanitizedOrgAuthorization[],
     usernameOrAlias: string
   ): SanitizedOrgAuthorization | undefined;
-=======
-  sendToolListChanged(): void;
->>>>>>> 5c296a39
 }