--- conflicted
+++ resolved
@@ -1,58 +1,7 @@
 {
-<<<<<<< HEAD
-  "name": "@salesforce/mcp-provider-code-analyzer",
-  "description": "(For Interal Use Only) Provides MCP Tools for Salesforce Code Analyzer to a MCP Server",
-  "version": "0.0.1",
-  "author": "Salesforce",
-  "license": "Apache-2.0",
-  "type": "module",
-  "repository": {
-    "type": "git",
-    "url": "git+https://github.com/salesforcecli/mcp.git",
-    "directory": "packages/mcp-provider-code-analyzer"
-  },
-  "main": "dist/index.js",
-  "types": "dist/index.d.ts",
-  "dependencies": {
-    "@modelcontextprotocol/sdk": "^1.17.3",
-    "@salesforce/code-analyzer-core": "0.31.0",
-    "@salesforce/code-analyzer-engine-api": "0.26.0",
-    "@salesforce/code-analyzer-eslint-engine": "0.28.0",
-    "@salesforce/code-analyzer-pmd-engine": "0.28.0",
-    "@salesforce/code-analyzer-regex-engine": "0.24.0",
-    "@salesforce/code-analyzer-retirejs-engine": "0.24.0",
-    "@salesforce/mcp-provider-api": "^0.1.0",
-    "zod": "^3.23.8"
-  },
-  "devDependencies": {
-    "@eslint/js": "^9.32.0",
-    "@types/node": "^22.16.5",
-    "@vitest/coverage-istanbul": "^3.2.4",
-    "eslint": "^9.32.0",
-    "rimraf": "^6.0.1",
-    "typescript": "^5.9.2",
-    "typescript-eslint": "^8.37.0",
-    "vite": "^7.0.6",
-    "vitest": "^3.2.4"
-  },
-  "files": [
-    "dist",
-    "LICENSE.txt",
-    "package.json"
-  ],
-  "scripts": {
-    "build": "tsc --build tsconfig.build.json --verbose",
-    "clean": "tsc --build tsconfig.build.json --clean",
-    "clean-all": "yarn clean && rimraf node_modules",
-    "lint": "eslint **/*.ts",
-    "postclean": "rimraf dist && rimraf ./*.tgz",
-    "package": "yarn pack",
-    "test": "vitest run --coverage"
-  }
-=======
     "name": "@salesforce/mcp-provider-code-analyzer",
     "description": "(For Interal Use Only) Provides MCP Tools for Salesforce Code Analyzer to a MCP Server",
-    "version": "0.0.1-alpha.1",
+    "version": "0.0.1",
     "author": "Salesforce",
     "license": "Apache-2.0",
     "type": "module",
@@ -99,5 +48,4 @@
         "package": "yarn pack",
         "test": "tsc --build tsconfig.json --noEmit && vitest run --coverage"
     }
->>>>>>> 7c937550
 }