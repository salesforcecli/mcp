import fs from "node:fs";
import { z }  from "zod";
import { CallToolResult } from "@modelcontextprotocol/sdk/types.js";
import { McpTool, McpToolConfig, ReleaseState, Services, Toolset } from "@salesforce/mcp-provider-api";
import { getMessage } from "../messages.js";
import { getErrorMessage } from "../utils.js";
import { RunAnalyzerAction, RunAnalyzerActionImpl, RunInput, RunOutput } from "../actions/run-analyzer.js";
import { CodeAnalyzerListRulesMcpTool } from "./list_code_analyzer_rules.js";
import { CodeAnalyzerConfigFactoryImpl } from "../factories/CodeAnalyzerConfigFactory.js";
import { EnginePluginsFactoryImpl } from "../factories/EnginePluginsFactory.js";

const MAX_ALLOWABLE_TARGET_COUNT = 10;

const DESCRIPTION: string = `A tool for performing static analysis against code.\n` +
    `This tool can validate that code conforms to best practices, check for security vulnerabilities, and identify possible\n` +
    `performance issues. It returns a JSON containing the absolute path to a results file if such a file was created,\n` +
    `and a string indicating the overall success or failure of the operation.\n` +
    `\n` +
    `When to use this tool:\n` +
    `- When the user asks you to generate files, use this tool to scan those files.\n` +
    `- When the user asks you to check code for problems, use this tool to do that.\n` +
    `\n` +
<<<<<<< HEAD
=======
    `Optional: Provide a "selector" (same semantics as "list_code_analyzer_rules") to choose which rules to run.\n` +
    `Examples:\n` +
    `- "Security:pmd" → run Security-tagged PMD rules\n` +
    `- "Critical" → run all Critical-severity rules\n` +
    `- "(Security,Performance):eslint" → ESLint rules tagged Security or Performance\n` +
    `\n` +
>>>>>>> a324a97d
    `After completion: Use the "query_code_analyzer_results" tool to filter and explain results, e.g., top-N most severe violations or violations by category/tag.`;

export const inputSchema = z.object({
    target: z.array(z.string()).describe(`A JSON-formatted array of between 1 and ${MAX_ALLOWABLE_TARGET_COUNT} files on the users machine that should be scanned. These paths MUST be ABSOLUTE paths, and not relative paths.`),
    selector: z.string().describe(
        `A selector for Code Analyzer rules. Must meet the criteria outlined in the tool-level description.\n` +
        `Examples:\n` +
        `- "Security:pmd"\n` +
        `- "Critical"\n` +
        `- "(Security,Performance):eslint"\n` +
        `- "pmd:High"`
    )
});
type InputArgsShape = typeof inputSchema.shape;

// NOTE: THIS MUST ALIGN WITH THE HARDCODED SCHEMA DEFINED IN `run-analyzer.ts`.
const outputSchema = z.object({
    status: z.string().describe("If the analysis succeeded, then this will be 'success'. Otherwise, it will be an error message."),
    resultsFile: z.string().optional().describe(`The absolute path of the file to which results were written. Read from this file to get those results.`),
    summary: z.object({
        total: z.number().optional().describe('The total number of violations that are present in the results file. Will be equal to the sum of all violations across all severities.'),
        sev1: z.number().optional().describe('The number of severity 1 violations that are present in the results file.'),
        sev2: z.number().optional().describe('The number of severity 2 violations that are present in the results file.'),
        sev3: z.number().optional().describe('The number of severity 3 violations that are present in the results file.'),
        sev4: z.number().optional().describe('The number of severity 4 violations that are present in the results file.'),
        sev5: z.number().optional().describe('The number of severity 5 violations that are present in the results file.')
    }).optional().describe('An object describing the number of violations of each severity, as well as the total number of violations.')
});
type OutputArgsShape = typeof outputSchema.shape;


export class CodeAnalyzerRunMcpTool extends McpTool<InputArgsShape, OutputArgsShape> {
    public static readonly NAME: string = 'run_code_analyzer';
    private readonly action: RunAnalyzerAction;

    public constructor(
        action: RunAnalyzerAction = new RunAnalyzerActionImpl({
            configFactory: new CodeAnalyzerConfigFactoryImpl(),
            enginePluginsFactory: new EnginePluginsFactoryImpl()
        })
    ) {
        super();
        this.action = action;
    }

    public getReleaseState(): ReleaseState {
        return ReleaseState.NON_GA;
    }

    public getToolsets(): Toolset[] {
        return [Toolset.CODE_ANALYSIS];
    }

    public getName(): string {
        return CodeAnalyzerRunMcpTool.NAME;
    }

    public getConfig(): McpToolConfig<InputArgsShape, OutputArgsShape> {
        return {
            title: "Run Code Analyzer",
            description: DESCRIPTION,
            inputSchema: inputSchema.shape,
            outputSchema: outputSchema.shape,
            annotations: {
                readOnlyHint: false
            }
        };
    }

    public async exec(input: RunInput): Promise<CallToolResult> {
        try {
            validateInput(input);

            const selectorValidationError: CallToolResult | null = validateSelectorIfProvided(input.selector);
            if (selectorValidationError) {
                return selectorValidationError;
            }

            const unsupportedEngineError: CallToolResult | null = rejectUnsupportedEnginesIfPresent(input.selector);
            if (unsupportedEngineError) {
                return unsupportedEngineError;
            }

            const output: RunOutput = await this.action.exec(input);
            return {
                content: [{ type: "text", text: JSON.stringify(output) }],
                structuredContent: output
            };
        } catch (e) {
            const output: RunOutput = { status: getErrorMessage(e) };
            return {
                content: [{ type: "text", text: JSON.stringify(output) }],
                structuredContent: output
            };
        }
    }
}

function selectorIncludesEngine(selectorLower: string, engineLower: 'sfge' | 'flow'): boolean {
    // Match token boundaries: start or one of "(:," before, and end or one of ":),"
    const pattern = new RegExp(`(^|[(:,])\\s*${engineLower}\\s*(?=[:),]|$)`, 'i');
    return pattern.test(selectorLower);
}

function validateSelectorIfProvided(selector: string | undefined): CallToolResult | null {
    if (!selector || selector.trim().length === 0) {
        return null;
    }
    const validation = CodeAnalyzerListRulesMcpTool.validateSelector(selector);
    if (validation.valid === false) {
        const msg = `Invalid selector token(s): ${validation.invalidTokens.join(', ')}`;
        return makeErrorResult(msg);
    }
    return null;
}

function rejectUnsupportedEnginesIfPresent(selector: string | undefined): CallToolResult | null {
    if (!selector || selector.trim().length === 0) {
        return null;
    }
    const sel = selector.trim().toLowerCase();
    const unsupported: string[] = [];
    if (selectorIncludesEngine(sel, 'sfge')) unsupported.push('sfge');
    if (selectorIncludesEngine(sel, 'flow')) unsupported.push('flow');
    if (unsupported.length === 0) {
        return null;
    }
    const msg = `Unsupported engine(s) for this tool: ${unsupported.join(', ')}. Please remove them from the selector.`;
    return makeErrorResult(msg);
}

function makeErrorResult(message: string): CallToolResult {
    const structured = { status: message };
    return {
        isError: true,
        content: [{ type: "text", text: JSON.stringify(structured) }],
        structuredContent: structured
    };
}

function validateInput(input: RunInput): void {
    if (input.target.length === 0) {
        throw new Error(getMessage('targetArrayCannotBeEmpty'));
    }
    if (input.target.length > MAX_ALLOWABLE_TARGET_COUNT) {
        throw new Error(getMessage('tooManyTargets', input.target.length, MAX_ALLOWABLE_TARGET_COUNT));
    }
    for (const entry of input.target) {
        if (!fs.existsSync(entry)) {
            throw new Error(getMessage('allTargetsMustExist', entry));
        }
        if (fs.statSync(entry).isDirectory()) {
            throw new Error(getMessage('targetsCannotBeDirectories', entry));
        }
    }
}<|MERGE_RESOLUTION|>--- conflicted
+++ resolved
@@ -20,15 +20,12 @@
     `- When the user asks you to generate files, use this tool to scan those files.\n` +
     `- When the user asks you to check code for problems, use this tool to do that.\n` +
     `\n` +
-<<<<<<< HEAD
-=======
     `Optional: Provide a "selector" (same semantics as "list_code_analyzer_rules") to choose which rules to run.\n` +
     `Examples:\n` +
     `- "Security:pmd" → run Security-tagged PMD rules\n` +
     `- "Critical" → run all Critical-severity rules\n` +
     `- "(Security,Performance):eslint" → ESLint rules tagged Security or Performance\n` +
     `\n` +
->>>>>>> a324a97d
     `After completion: Use the "query_code_analyzer_results" tool to filter and explain results, e.g., top-N most severe violations or violations by category/tag.`;
 
 export const inputSchema = z.object({
