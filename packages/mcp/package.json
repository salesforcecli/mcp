--- conflicted
+++ resolved
@@ -1,10 +1,6 @@
 {
   "name": "@salesforce/mcp",
-<<<<<<< HEAD
-  "version": "0.19.2-dev.1",
-=======
   "version": "0.23.4",
->>>>>>> a2a46320
   "description": "MCP Server for interacting with Salesforce instances",
   "bin": {
     "sf-mcp-server": "bin/run.js"
@@ -20,15 +16,6 @@
     "format": "wireit",
     "link-check": "wireit",
     "lint": "wireit",
-<<<<<<< HEAD
-    "lint-fix": "yarn sf-lint --fix",
-    "package": "yarn pack",
-    "postpack": "sf-clean --ignore-signing-artifacts",
-    "prepack": "echo 'no prepack script'",
-    "prepare": "sf-install",
-    "prepublishOnly": "npm shrinkwrap",
-=======
->>>>>>> a2a46320
     "start": "yarn build && npm link && mcp-inspector sf-mcp-server",
     "test": "wireit",
     "test:only": "wireit"
