{
  "name": "@salesforce/mcp",
  "version": "0.19.3",
  "description": "MCP Server for interacting with Salesforce instances",
  "bin": {
    "sf-mcp-server": "bin/run.js"
  },
  "types": "lib/index.d.ts",
  "license": "Apache-2.0",
  "type": "module",
  "scripts": {
    "build": "wireit",
    "build:watch": "yarn build --watch",
    "clean": "sf-clean",
    "clean-all": "sf-clean all",
    "compile": "wireit",
    "docs": "sf-docs",
    "fix-license": "eslint src test --fix --rule \"header/header: [2]\"",
    "format": "wireit",
    "link-check": "wireit",
    "lint": "wireit",
    "lint-fix": "yarn sf-lint --fix",
    "package": "yarn pack",
    "postpack": "sf-clean --ignore-signing-artifacts",
    "prepack": "sf-prepack",
    "prepare": "sf-install",
    "start": "yarn build && npm link && mcp-inspector sf-mcp-server",
    "test": "wireit",
    "test:only": "wireit"
  },
  "repository": "salesforcecli/mcp",
  "bugs": {
    "url": "https://github.com/salesforcecli/mcp/issues"
  },
  "homepage": "https://github.com/salesforcecli/mcp",
  "files": [
    "bin",
    "lib",
    "!lib/**/*.map",
    "messages",
    "LICENSE.txt",
    "package.json"
  ],
  "dependencies": {
    "@modelcontextprotocol/sdk": "^1.16.0",
    "@oclif/core": "^4.5.1",
    "@salesforce/agents": "^0.15.4",
    "@salesforce/apex-node": "^8.2.1",
    "@salesforce/core": "^8.18.0",
    "@salesforce/kit": "^3.1.6",
    "@salesforce/mcp-provider-api": "0.2.1",
    "@salesforce/mcp-provider-dx-core": "0.2.3",
    "@salesforce/mcp-provider-code-analyzer": "0.0.2",
<<<<<<< HEAD
    "@salesforce/mcp-provider-lwc-experts": "0.1.1",
    "@salesforce/mcp-provider-aura-experts": "0.1.1",
    "@salesforce/mcp-provider-mobile-web": "^0.0.1",
=======
    "@salesforce/mcp-provider-mobile-web": "0.0.2",
>>>>>>> 661479af
    "@salesforce/source-deploy-retrieve": "^12.22.0",
    "@salesforce/source-tracking": "^7.4.8",
    "@salesforce/telemetry": "^6.1.0",
    "@salesforce/ts-types": "^2.0.11",
    "zod": "^3.25.76"
  },
  "devDependencies": {
    "@modelcontextprotocol/inspector": "^0.15.0",
    "@salesforce/cli-plugins-testkit": "^5.3.39",
    "@salesforce/dev-scripts": "11.0.2",
    "@types/node": "^22.16.5",
    "eslint-config-salesforce-license": "^1.0.1",
    "eslint-plugin-sf-plugin": "^1.20.26",
    "oclif": "^4.21.0",
    "ts-node": "^10.9.2",
    "ts-patch": "^3.3.0",
    "typescript": "^5.8.3"
  },
  "publishConfig": {
    "access": "public"
  },
  "oclif": {
    "bin": "sf-mcp-server",
    "dirname": "sf-mcp-server",
    "commands": {
      "strategy": "single",
      "target": "./lib/index.js"
    }
  },
  "wireit": {
    "build": {
      "dependencies": [
        "compile",
        "lint"
      ]
    },
    "compile": {
      "command": "tsc -p . --pretty --incremental",
      "files": [
        "src/**/*.ts",
        "**/tsconfig.json",
        "messages/**"
      ],
      "output": [
        "lib/**",
        "*.tsbuildinfo"
      ],
      "clean": "if-file-deleted"
    },
    "format": {
      "command": "prettier --write \"+(src|test|schemas)/**/*.+(ts|js|json)|command-snapshot.json\"",
      "files": [
        "src/**/*.ts",
        "test/**/*.ts",
        "schemas/**/*.json",
        "command-snapshot.json",
        ".prettier*"
      ],
      "output": []
    },
    "lint": {
      "command": "eslint src test --color --cache --cache-location .eslintcache",
      "files": [
        "src/**/*.ts",
        "test/**/*.ts",
        "messages/**",
        "**/.eslint*",
        "**/tsconfig.json"
      ],
      "output": []
    },
    "test:compile": {
      "command": "tsc -p \"./test\" --pretty",
      "files": [
        "test/**/*.ts",
        "**/tsconfig.json"
      ],
      "output": []
    },
    "test": {
      "dependencies": [
        "test:only",
        "test:compile",
        "link-check"
      ]
    },
    "test:only": {
      "command": "nyc mocha \"test/**/*.test.ts\"",
      "env": {
        "FORCE_COLOR": "2"
      },
      "files": [
        "test/**/*.ts",
        "src/**/*.ts",
        "**/tsconfig.json",
        ".mocha*",
        "!*.nut.ts",
        ".nycrc"
      ],
      "output": []
    },
    "link-check": {
      "command": "node -e \"process.exit(process.env.CI ? 0 : 1)\" || linkinator \"**/*.md\" --skip \"CHANGELOG.md|node_modules|test/|confluence.internal.salesforce.com|my.salesforce.com|localhost|%s\" --markdown --retry --directory-listing --verbosity error",
      "files": [
        "./*.md",
        "./!(CHANGELOG).md",
        "messages/**/*.md"
      ],
      "output": []
    },
    "test:command-reference": {
      "command": "node --loader ts-node/esm --no-warnings=ExperimentalWarning \"./bin/dev.js\" commandreference:generate --erroronwarnings",
      "files": [
        "src/**/*.ts",
        "messages/**",
        "package.json"
      ],
      "output": [
        "tmp/root"
      ]
    },
    "test:deprecation-policy": {
      "command": "node --loader ts-node/esm --no-warnings=ExperimentalWarning \"./bin/dev.js\" snapshot:compare",
      "files": [
        "src/**/*.ts"
      ],
      "output": [],
      "dependencies": [
        "compile"
      ]
    },
    "test:json-schema": {
      "command": "node --loader ts-node/esm --no-warnings=ExperimentalWarning \"./bin/dev.js\" schema:compare",
      "files": [
        "src/**/*.ts",
        "schemas"
      ],
      "output": []
    }
  }
}<|MERGE_RESOLUTION|>--- conflicted
+++ resolved
@@ -51,13 +51,9 @@
     "@salesforce/mcp-provider-api": "0.2.1",
     "@salesforce/mcp-provider-dx-core": "0.2.3",
     "@salesforce/mcp-provider-code-analyzer": "0.0.2",
-<<<<<<< HEAD
     "@salesforce/mcp-provider-lwc-experts": "0.1.1",
     "@salesforce/mcp-provider-aura-experts": "0.1.1",
-    "@salesforce/mcp-provider-mobile-web": "^0.0.1",
-=======
     "@salesforce/mcp-provider-mobile-web": "0.0.2",
->>>>>>> 661479af
     "@salesforce/source-deploy-retrieve": "^12.22.0",
     "@salesforce/source-tracking": "^7.4.8",
     "@salesforce/telemetry": "^6.1.0",
