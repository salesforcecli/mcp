{
  "name": "@salesforce/mcp",
  "version": "0.20.1",
  "description": "MCP Server for interacting with Salesforce instances",
  "bin": {
    "sf-mcp-server": "bin/run.js"
  },
  "types": "lib/index.d.ts",
  "license": "Apache-2.0",
  "type": "module",
  "scripts": {
    "build": "wireit",
    "build:watch": "yarn build --watch",
    "clean": "sf-clean",
    "clean-all": "sf-clean all",
    "compile": "wireit",
    "docs": "sf-docs",
    "fix-license": "eslint src test --fix --rule \"header/header: [2]\"",
    "format": "wireit",
    "link-check": "wireit",
    "lint": "wireit",
    "lint-fix": "yarn sf-lint --fix",
    "package": "yarn pack",
    "postpack": "sf-clean --ignore-signing-artifacts",
    "prepack": "sf-prepack",
    "prepare": "sf-install",
    "start": "yarn build && npm link && mcp-inspector sf-mcp-server",
    "test": "wireit",
    "test:only": "wireit"
  },
  "repository": "salesforcecli/mcp",
  "bugs": {
    "url": "https://github.com/salesforcecli/mcp/issues"
  },
  "homepage": "https://github.com/salesforcecli/mcp",
  "files": [
    "bin",
    "lib",
    "!lib/**/*.map",
    "messages",
    "LICENSE.txt",
    "package.json"
  ],
  "dependencies": {
    "@modelcontextprotocol/sdk": "^1.18.0",
    "@oclif/core": "^4.5.1",
    "@salesforce/agents": "^0.15.4",
    "@salesforce/apex-node": "^8.2.1",
    "@salesforce/core": "^8.23.1",
    "@salesforce/kit": "^3.1.6",
    "@salesforce/mcp-provider-api": "0.4.0",
    "@salesforce/mcp-provider-dx-core": "0.3.2",
    "@salesforce/mcp-provider-code-analyzer": "0.1.0",
<<<<<<< HEAD
    "@salesforce/mcp-provider-lwc-experts": "0.3.0",
    "@salesforce/mcp-provider-aura-experts": "0.3.0",
    "@salesforce/mcp-provider-mobile-web": "0.1.0",
=======
    "@salesforce/mcp-provider-lwc-experts": "0.4.0",
    "@salesforce/mcp-provider-aura-experts": "0.3.0",
    "@salesforce/mcp-provider-mobile-web": "0.0.3",
>>>>>>> 8e7681fb
    "@salesforce/mcp-provider-devops": "0.1.0",
    "@salesforce/source-deploy-retrieve": "^12.22.0",
    "@salesforce/source-tracking": "^7.4.8",
    "@salesforce/telemetry": "^6.1.0",
    "@salesforce/ts-types": "^2.0.11",
    "zod": "^3.25.76"
  },
  "devDependencies": {
    "@modelcontextprotocol/inspector": "^0.15.0",
    "@salesforce/cli-plugins-testkit": "^5.3.39",
    "@salesforce/dev-scripts": "11.0.2",
    "@types/node": "^22.16.5",
    "eslint-config-salesforce-license": "^1.0.1",
    "eslint-plugin-sf-plugin": "^1.20.26",
    "oclif": "^4.21.0",
    "ts-node": "^10.9.2",
    "ts-patch": "^3.3.0",
    "typescript": "^5.8.3"
  },
  "publishConfig": {
    "access": "public"
  },
  "oclif": {
    "bin": "sf-mcp-server",
    "dirname": "sf-mcp-server",
    "commands": {
      "strategy": "single",
      "target": "./lib/index.js"
    }
  },
  "wireit": {
    "build": {
      "dependencies": [
        "compile",
        "lint"
      ]
    },
    "compile": {
      "command": "tsc -p . --pretty --incremental",
      "files": [
        "src/**/*.ts",
        "**/tsconfig.json",
        "messages/**"
      ],
      "output": [
        "lib/**",
        "*.tsbuildinfo"
      ],
      "clean": "if-file-deleted"
    },
    "format": {
      "command": "prettier --write \"+(src|test|schemas)/**/*.+(ts|js|json)|command-snapshot.json\"",
      "files": [
        "src/**/*.ts",
        "test/**/*.ts",
        "schemas/**/*.json",
        "command-snapshot.json",
        ".prettier*"
      ],
      "output": []
    },
    "lint": {
      "command": "eslint src test --color --cache --cache-location .eslintcache",
      "files": [
        "src/**/*.ts",
        "test/**/*.ts",
        "messages/**",
        "**/.eslint*",
        "**/tsconfig.json"
      ],
      "output": []
    },
    "test:compile": {
      "command": "tsc -p \"./test\" --pretty",
      "files": [
        "test/**/*.ts",
        "**/tsconfig.json"
      ],
      "output": []
    },
    "test": {
      "dependencies": [
        "test:only",
        "test:compile",
        "link-check"
      ]
    },
    "test:only": {
      "command": "nyc mocha \"test/**/*.test.ts\"",
      "env": {
        "FORCE_COLOR": "2"
      },
      "files": [
        "test/**/*.ts",
        "src/**/*.ts",
        "**/tsconfig.json",
        ".mocha*",
        "!*.nut.ts",
        ".nycrc"
      ],
      "output": []
    },
    "link-check": {
      "command": "node -e \"process.exit(process.env.CI ? 0 : 1)\" || linkinator \"**/*.md\" --skip \"CHANGELOG.md|node_modules|test/|confluence.internal.salesforce.com|my.salesforce.com|localhost|%s\" --markdown --retry --directory-listing --verbosity error",
      "files": [
        "./*.md",
        "./!(CHANGELOG).md",
        "messages/**/*.md"
      ],
      "output": []
    },
    "test:command-reference": {
      "command": "node --loader ts-node/esm --no-warnings=ExperimentalWarning \"./bin/dev.js\" commandreference:generate --erroronwarnings",
      "files": [
        "src/**/*.ts",
        "messages/**",
        "package.json"
      ],
      "output": [
        "tmp/root"
      ]
    },
    "test:deprecation-policy": {
      "command": "node --loader ts-node/esm --no-warnings=ExperimentalWarning \"./bin/dev.js\" snapshot:compare",
      "files": [
        "src/**/*.ts"
      ],
      "output": [],
      "dependencies": [
        "compile"
      ]
    },
    "test:json-schema": {
      "command": "node --loader ts-node/esm --no-warnings=ExperimentalWarning \"./bin/dev.js\" schema:compare",
      "files": [
        "src/**/*.ts",
        "schemas"
      ],
      "output": []
    }
  }
}<|MERGE_RESOLUTION|>--- conflicted
+++ resolved
@@ -51,15 +51,9 @@
     "@salesforce/mcp-provider-api": "0.4.0",
     "@salesforce/mcp-provider-dx-core": "0.3.2",
     "@salesforce/mcp-provider-code-analyzer": "0.1.0",
-<<<<<<< HEAD
-    "@salesforce/mcp-provider-lwc-experts": "0.3.0",
+    "@salesforce/mcp-provider-lwc-experts": "0.4.0",
     "@salesforce/mcp-provider-aura-experts": "0.3.0",
     "@salesforce/mcp-provider-mobile-web": "0.1.0",
-=======
-    "@salesforce/mcp-provider-lwc-experts": "0.4.0",
-    "@salesforce/mcp-provider-aura-experts": "0.3.0",
-    "@salesforce/mcp-provider-mobile-web": "0.0.3",
->>>>>>> 8e7681fb
     "@salesforce/mcp-provider-devops": "0.1.0",
     "@salesforce/source-deploy-retrieve": "^12.22.0",
     "@salesforce/source-tracking": "^7.4.8",
