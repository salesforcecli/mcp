{
  "name": "@salesforce/mcp",
  "version": "0.17.1",
  "description": "MCP Server for interacting with Salesforce instances",
  "bin": {
    "sf-mcp-server": "bin/run.js"
  },
  "types": "lib/index.d.ts",
  "license": "Apache-2.0",
  "type": "module",
  "scripts": {
    "build": "wireit",
    "build:watch": "yarn build --watch",
    "clean": "sf-clean",
    "clean-all": "sf-clean all",
    "compile": "wireit",
    "docs": "sf-docs",
    "fix-license": "eslint src test --fix --rule \"header/header: [2]\"",
    "format": "wireit",
    "link-check": "wireit",
    "lint": "wireit",
    "lint-fix": "yarn sf-lint --fix",
    "package": "yarn pack",
    "postpack": "sf-clean --ignore-signing-artifacts",
    "prepack": "sf-prepack",
    "prepare": "sf-install",
    "start": "yarn build && npm link && mcp-inspector sf-mcp-server",
    "test": "wireit",
    "test:only": "wireit"
  },
  "repository": "salesforcecli/mcp",
  "bugs": {
    "url": "https://github.com/salesforcecli/mcp/issues"
  },
  "homepage": "https://github.com/salesforcecli/mcp",
  "files": [
    "bin",
    "lib",
    "!lib/**/*.map",
    "messages",
    "LICENSE.txt",
    "package.json"
  ],
  "dependencies": {
    "@huggingface/transformers": "^3.7.0",
    "@modelcontextprotocol/sdk": "^1.16.0",
    "@oclif/core": "^4.5.1",
    "@salesforce/agents": "^0.15.4",
    "@salesforce/apex-node": "^8.2.1",
    "@salesforce/core": "^8.18.0",
    "@salesforce/kit": "^3.1.6",
    "@salesforce/mcp-provider-api": "0.0.1-alpha.1",
<<<<<<< HEAD
    "@salesforce/mcp-provider-dx-core": "0.0.1-alpha.1",
=======
    "@salesforce/mcp-provider-code-analyzer": "0.0.1-alpha.1",
>>>>>>> 48646b24
    "@salesforce/source-deploy-retrieve": "^12.22.0",
    "@salesforce/source-tracking": "^7.4.8",
    "@salesforce/telemetry": "^6.1.0",
    "@salesforce/ts-types": "^2.0.11",
    "faiss-node": "^0.5.1",
    "zod": "^3.25.76"
  },
  "devDependencies": {
    "@modelcontextprotocol/inspector": "^0.15.0",
    "@salesforce/cli-plugins-testkit": "^5.3.39",
    "@salesforce/dev-scripts": "11.0.2",
    "@types/node": "^22.16.5",
    "eslint": "^8.57.1",
    "eslint-config-salesforce-license": "^1.0.1",
    "eslint-plugin-sf-plugin": "^1.20.26",
    "oclif": "^4.21.0",
    "ts-node": "^10.9.2",
    "ts-patch": "^3.3.0",
    "typescript": "^5.8.3"
  },
  "publishConfig": {
    "access": "public"
  },
  "oclif": {
    "bin": "sf-mcp-server",
    "dirname": "sf-mcp-server",
    "commands": {
      "strategy": "single",
      "target": "./lib/index.js"
    }
  },
  "wireit": {
    "build": {
      "dependencies": [
<<<<<<< HEAD
        "../mcp-provider-api:build",
        "../mcp-provider-dx-core:build",
=======
>>>>>>> 48646b24
        "compile",
        "lint"
      ]
    },
    "compile": {
      "command": "tsc -p . --pretty --incremental",
      "dependencies": [
        "../mcp-provider-api:build",
<<<<<<< HEAD
        "../mcp-provider-dx-core:build"
=======
        "../mcp-provider-code-analyzer:build"
>>>>>>> 48646b24
      ],
      "files": [
        "src/**/*.ts",
        "**/tsconfig.json",
        "messages/**"
      ],
      "output": [
        "lib/**",
        "*.tsbuildinfo"
      ],
      "clean": "if-file-deleted"
    },
    "format": {
      "command": "prettier --write \"+(src|test|schemas)/**/*.+(ts|js|json)|command-snapshot.json\"",
      "files": [
        "src/**/*.ts",
        "test/**/*.ts",
        "schemas/**/*.json",
        "command-snapshot.json",
        ".prettier*"
      ],
      "output": []
    },
    "lint": {
      "command": "eslint src test --color --cache --cache-location .eslintcache",
      "files": [
        "src/**/*.ts",
        "test/**/*.ts",
        "messages/**",
        "**/.eslint*",
        "**/tsconfig.json"
      ],
      "output": []
    },
    "test:compile": {
      "command": "tsc -p \"./test\" --pretty",
      "files": [
        "test/**/*.ts",
        "**/tsconfig.json"
      ],
      "output": []
    },
    "test": {
      "dependencies": [
        "test:only",
        "test:compile",
        "link-check"
      ]
    },
    "test:only": {
      "command": "nyc mocha \"test/**/*.test.ts\"",
      "env": {
        "FORCE_COLOR": "2"
      },
      "files": [
        "test/**/*.ts",
        "src/**/*.ts",
        "**/tsconfig.json",
        ".mocha*",
        "!*.nut.ts",
        ".nycrc"
      ],
      "output": []
    },
    "link-check": {
      "command": "node -e \"process.exit(process.env.CI ? 0 : 1)\" || linkinator \"**/*.md\" --skip \"CHANGELOG.md|node_modules|test/|confluence.internal.salesforce.com|my.salesforce.com|localhost|%s\" --markdown --retry --directory-listing --verbosity error",
      "files": [
        "./*.md",
        "./!(CHANGELOG).md",
        "messages/**/*.md"
      ],
      "output": []
    },
    "test:command-reference": {
      "command": "node --loader ts-node/esm --no-warnings=ExperimentalWarning \"./bin/dev.js\" commandreference:generate --erroronwarnings",
      "files": [
        "src/**/*.ts",
        "messages/**",
        "package.json"
      ],
      "output": [
        "tmp/root"
      ]
    },
    "test:deprecation-policy": {
      "command": "node --loader ts-node/esm --no-warnings=ExperimentalWarning \"./bin/dev.js\" snapshot:compare",
      "files": [
        "src/**/*.ts"
      ],
      "output": [],
      "dependencies": [
        "compile"
      ]
    },
    "test:json-schema": {
      "command": "node --loader ts-node/esm --no-warnings=ExperimentalWarning \"./bin/dev.js\" schema:compare",
      "files": [
        "src/**/*.ts",
        "schemas"
      ],
      "output": []
    }
  }
}<|MERGE_RESOLUTION|>--- conflicted
+++ resolved
@@ -50,11 +50,8 @@
     "@salesforce/core": "^8.18.0",
     "@salesforce/kit": "^3.1.6",
     "@salesforce/mcp-provider-api": "0.0.1-alpha.1",
-<<<<<<< HEAD
     "@salesforce/mcp-provider-dx-core": "0.0.1-alpha.1",
-=======
     "@salesforce/mcp-provider-code-analyzer": "0.0.1-alpha.1",
->>>>>>> 48646b24
     "@salesforce/source-deploy-retrieve": "^12.22.0",
     "@salesforce/source-tracking": "^7.4.8",
     "@salesforce/telemetry": "^6.1.0",
@@ -89,24 +86,16 @@
   "wireit": {
     "build": {
       "dependencies": [
-<<<<<<< HEAD
+        "compile",
+        "lint"
+      ]
+    },
+    "compile": {
+      "command": "tsc -p . --pretty --incremental",
+      "dependencies": [
         "../mcp-provider-api:build",
         "../mcp-provider-dx-core:build",
-=======
->>>>>>> 48646b24
-        "compile",
-        "lint"
-      ]
-    },
-    "compile": {
-      "command": "tsc -p . --pretty --incremental",
-      "dependencies": [
-        "../mcp-provider-api:build",
-<<<<<<< HEAD
-        "../mcp-provider-dx-core:build"
-=======
         "../mcp-provider-code-analyzer:build"
->>>>>>> 48646b24
       ],
       "files": [
         "src/**/*.ts",
