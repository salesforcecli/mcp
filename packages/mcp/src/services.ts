/*
 * Copyright 2025, Salesforce, Inc.
 *
 * Licensed under the Apache License, Version 2.0 (the "License");
 * you may not use this file except in compliance with the License.
 * You may obtain a copy of the License at
 *
 *     http://www.apache.org/licenses/LICENSE-2.0
 *
 * Unless required by applicable law or agreed to in writing, software
 * distributed under the License is distributed on an "AS IS" BASIS,
 * WITHOUT WARRANTIES OR CONDITIONS OF ANY KIND, either express or implied.
 * See the License for the specific language governing permissions and
 * limitations under the License.
 */
import {
  Services as IServices,
  TelemetryService,
  ApprovedServerMethods,
  TelemetryEvent,
  RagAssetService,
  OrgService,
  SanitizedOrgAuthorization,
} from '@salesforce/mcp-provider-api';
import { SfMcpServer } from './sf-mcp-server.js';
import { getAssets } from './utils/assets.js';
import Cache from './utils/cache.js';
import {
  getConnection,
  getDefaultTargetOrg,
  getDefaultTargetDevHub,
  getAllAllowedOrgs,
  findOrgByUsernameOrAlias,
} from './utils/auth.js';

export class Services implements IServices {
<<<<<<< HEAD
  private telemetry: TelemetryService;
  private server: SfMcpServer;
  private dataDir: string;
=======
  private readonly telemetry: TelemetryService;
  private readonly serverWrapper: ApprovedServerMethods;
>>>>>>> 5c296a39

  public constructor(opts: { telemetry: TelemetryService | undefined; server: SfMcpServer; dataDir: string }) {
    this.telemetry = opts.telemetry ? opts.telemetry : new NoopTelemetryService();
<<<<<<< HEAD
    this.server = opts.server;
    this.dataDir = opts.dataDir;
=======
    this.serverWrapper = new ServerWrapper(opts.server);
>>>>>>> 5c296a39
  }

  public getTelemetryService(): TelemetryService {
    return this.telemetry;
  }

  public getApprovedServerMethods(): ApprovedServerMethods {
    return this.serverWrapper;
  }

  public getRagAssetService<D, E, I>(): RagAssetService<D, E, I> {
    return {
      getDataDir: () => this.dataDir,
      getAssets,
    };
  }

  public getOrgService(): OrgService {
    return {
      getAllowedOrgUsernames: async () => Cache.safeGet('allowedOrgs'),
      getAllowedOrgs: () => getAllAllowedOrgs(),
      getConnection: (username: string) => getConnection(username),
      getDefaultTargetOrg: () => getDefaultTargetOrg(),
      getDefaultTargetDevHub: () => getDefaultTargetDevHub(),
      findOrgByUsernameOrAlias: (allOrgs: SanitizedOrgAuthorization[], usernameOrAlias: string) =>
        findOrgByUsernameOrAlias(allOrgs, usernameOrAlias),
    };
  }
}

class NoopTelemetryService implements TelemetryService {
  public sendEvent(_eventName: string, _event: TelemetryEvent): void {
    // no-op
  }
}

class ServerWrapper implements ApprovedServerMethods {
  private readonly server: SfMcpServer;

  public constructor(server: SfMcpServer) {
    this.server = server;
  }

  public sendToolListChanged(): void {
    this.server.sendToolListChanged();
  }
}<|MERGE_RESOLUTION|>--- conflicted
+++ resolved
@@ -34,23 +34,14 @@
 } from './utils/auth.js';
 
 export class Services implements IServices {
-<<<<<<< HEAD
-  private telemetry: TelemetryService;
-  private server: SfMcpServer;
-  private dataDir: string;
-=======
   private readonly telemetry: TelemetryService;
   private readonly serverWrapper: ApprovedServerMethods;
->>>>>>> 5c296a39
+  private readonly dataDir: string;
 
   public constructor(opts: { telemetry: TelemetryService | undefined; server: SfMcpServer; dataDir: string }) {
     this.telemetry = opts.telemetry ? opts.telemetry : new NoopTelemetryService();
-<<<<<<< HEAD
-    this.server = opts.server;
+    this.serverWrapper = new ServerWrapper(opts.server);
     this.dataDir = opts.dataDir;
-=======
-    this.serverWrapper = new ServerWrapper(opts.server);
->>>>>>> 5c296a39
   }
 
   public getTelemetryService(): TelemetryService {
