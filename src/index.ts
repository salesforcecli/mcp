--- conflicted
+++ resolved
@@ -99,12 +99,9 @@
     'no-telemetry': Flags.boolean({
       summary: 'Disable telemetry',
     }),
-<<<<<<< HEAD
     debug: Flags.boolean({
       summary: 'Enable debug logging',
     }),
-=======
->>>>>>> f2538ca5
   };
 
   public static examples = [
@@ -152,13 +149,7 @@
           tools: {},
         },
       },
-<<<<<<< HEAD
-      {
-        telemetry: this.telemetry,
-      }
-=======
       { telemetry: this.telemetry }
->>>>>>> f2538ca5
     );
 
     // // TODO: Should we add annotations to our tools? https://modelcontextprotocol.io/docs/concepts/tools#tool-definition-structure
@@ -218,11 +209,7 @@
   }
 
   protected async catch(error: Error): Promise<void> {
-<<<<<<< HEAD
-    if (!this.telemetry) {
-=======
     if (!this.telemetry && !process.argv.includes('--no-telemetry')) {
->>>>>>> f2538ca5
       this.telemetry = new Telemetry(this.config);
       await this.telemetry.start();
     }
