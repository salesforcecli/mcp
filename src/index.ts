--- conflicted
+++ resolved
@@ -28,12 +28,7 @@
 import Cache from './shared/cache.js';
 import { Telemetry } from './telemetry.js';
 import { SfMcpServer } from './sf-mcp-server.js';
-<<<<<<< HEAD
-import { TOOLSETS } from './shared/tools.js';
-=======
-
-const TOOLSETS = ['all', 'testing', 'orgs', 'data', 'users', 'metadata', 'experimental'] as const;
->>>>>>> cc48c94c
+import { determineToolsetsToEnable, TOOLSETS } from './shared/tools.js';
 
 /**
  * Sanitizes an array of org usernames by replacing specific orgs with a placeholder.
@@ -166,8 +161,7 @@
       }
     );
 
-    const enabledToolsets = new Set(flags.toolsets);
-    const all = enabledToolsets.has('all');
+    const toolsetsToEnable = determineToolsetsToEnable(flags.toolsets ?? ['all'], flags['dynamic-tools'] ?? false);
 
     // ************************
     // CORE TOOLS (always on)
@@ -179,7 +173,7 @@
 
     // DYNAMIC TOOLSETS
     // ************************
-    if (flags['dynamic-tools']) {
+    if (toolsetsToEnable.dynamic) {
       this.logToStderr('Registering dynamic tools');
       // Individual tool management
       dynamic.registerToolEnableTool(server);
@@ -189,7 +183,7 @@
     // ************************
     // ORG TOOLS
     // ************************
-    if (flags['dynamic-tools'] || all || enabledToolsets.has('orgs')) {
+    if (toolsetsToEnable.orgs) {
       this.logToStderr('Registering org tools');
       // list all orgs
       orgs.registerToolListAllOrgs(server);
@@ -198,7 +192,7 @@
     // ************************
     // DATA TOOLS
     // ************************
-    if (flags['dynamic-tools'] || all || enabledToolsets.has('data')) {
+    if (toolsetsToEnable.data) {
       this.logToStderr('Registering data tools');
       // query org
       data.registerToolQueryOrg(server);
@@ -207,7 +201,7 @@
     // ************************
     // USER TOOLS
     // ************************
-    if (flags['dynamic-tools'] || all || enabledToolsets.has('users')) {
+    if (toolsetsToEnable.users) {
       this.logToStderr('Registering user tools');
       // assign permission set
       users.registerToolAssignPermissionSet(server);
@@ -216,7 +210,7 @@
     // ************************
     // testing TOOLS
     // ************************
-    if (flags['dynamic-tools'] || all || enabledToolsets.has('testing')) {
+    if (toolsetsToEnable.testing) {
       this.logToStderr('Registering testing tools');
       testing.registerToolRunApexTest(server);
       testing.registerToolRunAgentTest(server);
@@ -225,7 +219,7 @@
     // ************************
     // METADATA TOOLS
     // ************************
-    if (flags['dynamic-tools'] || all || enabledToolsets.has('metadata')) {
+    if (toolsetsToEnable.metadata) {
       this.logToStderr('Registering metadata tools');
       // deploy metadata
       metadata.registerToolDeployMetadata(server);
@@ -239,7 +233,7 @@
     // This toolset needs to be explicitly enabled ('all' will not include it)
     // Tools don't need to be in an 'experimental' directory, only registered here
     // ************************
-    if (enabledToolsets.has('experimental')) {
+    if (toolsetsToEnable.experimental) {
       this.logToStderr('Registering experimental tools');
       // Add any experimental tools here
     }
