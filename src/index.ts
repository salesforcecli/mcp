#!/usr/bin/env node
/*
 * Copyright 2025, Salesforce, Inc.
 *
 * Licensed under the Apache License, Version 2.0 (the "License");
 * you may not use this file except in compliance with the License.
 * You may obtain a copy of the License at
 *
 *     http://www.apache.org/licenses/LICENSE-2.0
 *
 * Unless required by applicable law or agreed to in writing, software
 * distributed under the License is distributed on an "AS IS" BASIS,
 * WITHOUT WARRANTIES OR CONDITIONS OF ANY KIND, either express or implied.
 * See the License for the specific language governing permissions and
 * limitations under the License.
 */

/* eslint-disable no-console */

import { McpServer } from '@modelcontextprotocol/sdk/server/mcp.js';
import { StdioServerTransport } from '@modelcontextprotocol/sdk/server/stdio.js';
<<<<<<< HEAD
import { parseAllowedOrgs, parseStartupArguments, getEnabledToolsets } from './shared/utils.js';
import * as orgs from './tools/orgs.js';
import * as data from './tools/data.js';
import * as users from './tools/users.js';
import * as metadata from './tools/metadata/index.js';
=======
import { parseStartupArguments, getEnabledToolsets } from './shared/utils.js';
import * as core from './tools/core/index.js';
import * as orgs from './tools/orgs/index.js';
import * as data from './tools/data/index.js';
import * as users from './tools/users/index.js';
>>>>>>> 4ce7f765

// Create server instance
const server = new McpServer({
  name: 'sf-mcp-server',
  version: '0.0.6',
  capabilities: {
    resources: {},
    tools: {},
  },
});

const { values } = parseStartupArguments();

// Toolsets will always be set. It is 'all' by default
<<<<<<< HEAD
const availableToolsets = ['all', 'orgs', 'data', 'users', 'metadata'];
const enabledToolsets = getEnabledToolsets(availableToolsets, toolsets);
=======
const availableToolsets = ['all', 'orgs', 'data', 'users'];
const enabledToolsets = getEnabledToolsets(availableToolsets, values.toolsets);
>>>>>>> 4ce7f765
const all = enabledToolsets.has('all');

// TODO: Should we add annotations to our tools? https://modelcontextprotocol.io/docs/concepts/tools#tool-definition-structure
// TODO: Move tool names into a shared file, that way if we reference them in multiple places, we can update them in one place

// ************************
// CORE TOOLS (always on)
// ************************
// get username
core.registerToolGetUsername(server);

// ************************
// ORG TOOLS
// ************************
if (all || enabledToolsets.has('orgs')) {
  // list all orgs
  orgs.registerToolListAllOrgs(server);
}

// ************************
// DATA TOOLS
// ************************
if (all || enabledToolsets.has('data')) {
  // query org
  data.registerToolQueryOrg(server);
  // create a record
  data.registerToolCreateRecord(server);
}

// ************************
// USER TOOLS
// ************************
if (all || enabledToolsets.has('users')) {
  // assign permission set
  users.registerToolAssignPermissionSet(server);
}

// ************************
// METADATA TOOLS
// ************************
if (all || enabledToolsets.has('metadata')) {
  // deploy metadata
  metadata.registerToolDeployMetadata(server);
  // retrieve metadata
  metadata.registerToolRetrieveMetadata(server);
}

async function main(): Promise<void> {
  const transport = new StdioServerTransport();
  await server.connect(transport);
  console.error('✅ Salesforce MCP Server running on stdio');
}

main().catch((error) => {
  console.error('Fatal error in main():', error);
  process.exit(1);
});<|MERGE_RESOLUTION|>--- conflicted
+++ resolved
@@ -19,19 +19,12 @@
 
 import { McpServer } from '@modelcontextprotocol/sdk/server/mcp.js';
 import { StdioServerTransport } from '@modelcontextprotocol/sdk/server/stdio.js';
-<<<<<<< HEAD
-import { parseAllowedOrgs, parseStartupArguments, getEnabledToolsets } from './shared/utils.js';
-import * as orgs from './tools/orgs.js';
-import * as data from './tools/data.js';
-import * as users from './tools/users.js';
-import * as metadata from './tools/metadata/index.js';
-=======
 import { parseStartupArguments, getEnabledToolsets } from './shared/utils.js';
 import * as core from './tools/core/index.js';
 import * as orgs from './tools/orgs/index.js';
 import * as data from './tools/data/index.js';
 import * as users from './tools/users/index.js';
->>>>>>> 4ce7f765
+import * as metadata from './tools/metadata/index.js';
 
 // Create server instance
 const server = new McpServer({
@@ -46,13 +39,8 @@
 const { values } = parseStartupArguments();
 
 // Toolsets will always be set. It is 'all' by default
-<<<<<<< HEAD
 const availableToolsets = ['all', 'orgs', 'data', 'users', 'metadata'];
-const enabledToolsets = getEnabledToolsets(availableToolsets, toolsets);
-=======
-const availableToolsets = ['all', 'orgs', 'data', 'users'];
 const enabledToolsets = getEnabledToolsets(availableToolsets, values.toolsets);
->>>>>>> 4ce7f765
 const all = enabledToolsets.has('all');
 
 // TODO: Should we add annotations to our tools? https://modelcontextprotocol.io/docs/concepts/tools#tool-definition-structure
