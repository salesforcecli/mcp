--- conflicted
+++ resolved
@@ -28,13 +28,8 @@
 import Cache from './shared/cache.js';
 import { Telemetry } from './telemetry.js';
 import { SfMcpServer } from './sf-mcp-server.js';
-<<<<<<< HEAD
 import { maybeBuildIndex } from './assets.js';
-
-const TOOLSETS = ['all', 'testing', 'orgs', 'data', 'users', 'metadata', 'experimental'] as const;
-=======
 import { determineToolsetsToEnable, TOOLSETS } from './shared/tools.js';
->>>>>>> c6e3b74f
 
 /**
  * Sanitizes an array of org usernames by replacing specific orgs with a placeholder.
@@ -167,14 +162,8 @@
       }
     );
 
-<<<<<<< HEAD
     await maybeBuildIndex(this.config.dataDir);
-
-    const enabledToolsets = new Set(flags.toolsets);
-    const all = enabledToolsets.has('all');
-=======
     const toolsetsToEnable = determineToolsetsToEnable(flags.toolsets ?? ['all'], flags['dynamic-tools'] ?? false);
->>>>>>> c6e3b74f
 
     // ************************
     // CORE TOOLS (always on)
