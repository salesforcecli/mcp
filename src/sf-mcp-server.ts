--- conflicted
+++ resolved
@@ -18,11 +18,8 @@
 import { CallToolResult, Implementation, ServerNotification, ServerRequest } from '@modelcontextprotocol/sdk/types.js';
 import { ServerOptions } from '@modelcontextprotocol/sdk/server/index.js';
 import { RequestHandlerExtra } from '@modelcontextprotocol/sdk/shared/protocol.js';
-<<<<<<< HEAD
 import { Logger } from '@salesforce/core';
-=======
 import { Transport } from '@modelcontextprotocol/sdk/shared/transport.js';
->>>>>>> 05d188ba
 import { Telemetry } from './telemetry.js';
 
 type ToolMethodSignatures = {
@@ -92,6 +89,7 @@
       const runtimeMs = Date.now() - startTime;
 
       this.logger.debug(`Tool ${name} completed in ${runtimeMs}ms`);
+      if (result.isError) this.logger.debug(`Tool ${name} errored`);
 
       this.telemetry?.sendEvent('TOOL_CALLED', {
         name,
@@ -99,17 +97,6 @@
         isError: result.isError,
       });
 
-<<<<<<< HEAD
-      if (result.isError) {
-        this.logger.debug(`Tool ${name} errored`);
-        this.telemetry?.sendEvent('TOOL_ERROR', {
-          name,
-          runtimeMs,
-        });
-      }
-
-=======
->>>>>>> 05d188ba
       return result;
     };
 
