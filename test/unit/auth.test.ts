/*
 * Copyright 2025, Salesforce, Inc.
 *
 * Licensed under the Apache License, Version 2.0 (the "License");
 * you may not use this file except in compliance with the License.
 * You may obtain a copy of the License at
 *
 *     http://www.apache.org/licenses/LICENSE-2.0
 *
 * Unless required by applicable law or agreed to in writing, software
 * distributed under the License is distributed on an "AS IS" BASIS,
 * WITHOUT WARRANTIES OR CONDITIONS OF ANY KIND, either express or implied.
 * See the License for the specific language governing permissions and
 * limitations under the License.
 */

import { expect } from 'chai';
import sinon from 'sinon';
import { AuthInfo, ConfigAggregator, ConfigInfo, OrgConfigProperties, type OrgAuthorization } from '@salesforce/core';
<<<<<<< HEAD
import {
  getDefaultTargetOrg,
  getDefaultTargetDevHub,
  getAllAllowedOrgs,
  sanitizeOrgs,
  findOrgByUsernameOrAlias,
  filterAllowedOrgs,
} from '../../src/shared/auth.js';
import { type SanitizedOrgAuthorization } from '../../src/shared/types.js';
=======

// Import types for dynamic imports with query strings
import type * as AuthModuleType from '../../src/shared/auth.js';
const { sanitizeOrgs, getAllAllowedOrgs, getDefaultTargetOrg, getDefaultTargetDevHub } = (await import(
  // @ts-expect-error Dynamic import with query string to control ORG_ALLOWLIST for testing
  '../../src/shared/auth.js?orgs=org1@example.com'
)) as typeof AuthModuleType;
>>>>>>> df805a71

describe('auth tests', () => {
  const sandbox = sinon.createSandbox();
  let configAggregatorCreateStub: sinon.SinonStub;
  let configAggregatorGetInfoStub: sinon.SinonStub;
  let processExitStub: sinon.SinonStub;

  beforeEach(() => {
    // Reset ConfigAggregator instance before each test
    // @ts-expect-error Accessing private static instance to reset singleton
    ConfigAggregator.instance = undefined;

    // Stub ConfigAggregator.create
    configAggregatorCreateStub = sandbox.stub(ConfigAggregator, 'create');
    configAggregatorGetInfoStub = sandbox.stub();

    // Stub process.exit to prevent tests from actually exiting
    processExitStub = sandbox.stub(process, 'exit');

    // Mock the ConfigAggregator instance
    const mockAggregator = {
      getInfo: configAggregatorGetInfoStub,
    };
    configAggregatorCreateStub.resolves(mockAggregator);
  });

  afterEach(() => {
    sandbox.restore();
  });

  // 🟢 DONE
  describe('sanitizeOrgs', () => {
    it('should return only allowed fields and filter out sensitive data', () => {
      const mockRawOrgs: OrgAuthorization[] = [
        {
          username: 'test-org@example.com',
          aliases: ['test-alias'],
          instanceUrl: 'https://test.salesforce.com',
          isScratchOrg: false,
          isDevHub: true,
          isSandbox: false,
          orgId: '00D000000000000EAA',
          oauthMethod: 'web',
          isExpired: false,
          configs: null,
          accessToken: 'secret-token', // This should be filtered out
        },
      ];

      const result = sanitizeOrgs(mockRawOrgs);

      expect(result).to.have.length(1);
      const sanitizedOrg = result[0];

      // Verify that sensitive fields are not included
      expect(sanitizedOrg).to.not.have.property('accessToken');

      // Verify that allowed fields are present
      expect(sanitizedOrg.username).to.equal('test-org@example.com');
      expect(sanitizedOrg.aliases).to.deep.equal(['test-alias']);
      expect(sanitizedOrg.instanceUrl).to.equal('https://test.salesforce.com');
      expect(sanitizedOrg.isScratchOrg).to.equal(false);
      expect(sanitizedOrg.isDevHub).to.equal(true);
      expect(sanitizedOrg.isSandbox).to.equal(false);
      expect(sanitizedOrg.orgId).to.equal('00D000000000000EAA');
      expect(sanitizedOrg.oauthMethod).to.equal('web');
      expect(sanitizedOrg.isExpired).to.equal(false);

      // Verify only allowed fields are present
      const allowedFields = [
        'aliases',
        'username',
        'instanceUrl',
        'isScratchOrg',
        'isDevHub',
        'isSandbox',
        'orgId',
        'oauthMethod',
        'isExpired',
        'configs',
      ];
      Object.keys(sanitizedOrg).forEach((key) => {
        expect(allowedFields).to.include(key);
      });
    });

    it('should handle null and undefined values gracefully', () => {
      const mockRawOrgs: OrgAuthorization[] = [
        {
          username: 'test-org@example.com',
          aliases: null, // null value should be handled
          instanceUrl: 'https://test.salesforce.com',
          isScratchOrg: false,
          isDevHub: undefined, // undefined value should be handled
          isSandbox: false,
          orgId: '00D000000000000EAA',
          oauthMethod: 'web',
          isExpired: false,
          configs: null,
        },
      ];

      const result = sanitizeOrgs(mockRawOrgs);

      expect(result).to.have.length(1);
      const sanitizedOrg = result[0];

      expect(sanitizedOrg.aliases).to.be.null; // null value is preserved
      expect(sanitizedOrg.isDevHub).to.be.undefined; // undefined value is preserved
      expect(sanitizedOrg.configs).to.be.null; // null value is preserved
      expect(sanitizedOrg.username).to.equal('test-org@example.com');
      expect(sanitizedOrg.instanceUrl).to.equal('https://test.salesforce.com');
      expect(sanitizedOrg.isScratchOrg).to.equal(false);
      expect(sanitizedOrg.isSandbox).to.equal(false);
      expect(sanitizedOrg.orgId).to.equal('00D000000000000EAA');
      expect(sanitizedOrg.oauthMethod).to.equal('web');
      expect(sanitizedOrg.isExpired).to.equal(false);
    });

    it('should handle empty array', () => {
      const result = sanitizeOrgs([]);
      expect(result).to.deep.equal([]);
    });

    it('should handle multiple orgs', () => {
      const mockRawOrgs: OrgAuthorization[] = [
        {
          username: 'org1@example.com',
          aliases: ['org1-alias'],
          instanceUrl: 'https://org1.salesforce.com',
          isScratchOrg: false,
          isDevHub: true,
          isSandbox: false,
          orgId: '00D000000000001EAA',
          oauthMethod: 'web',
          isExpired: false,
          configs: null,
          accessToken: 'secret1', // Should be filtered out
        },
        {
          username: 'org2@example.com',
          aliases: ['org2-alias'],
          instanceUrl: 'https://org2.salesforce.com',
          isScratchOrg: true,
          isDevHub: false,
          isSandbox: true,
          orgId: '00D000000000002EAA',
          oauthMethod: 'jwt',
          isExpired: true,
          configs: null,
        },
      ];

      const result = sanitizeOrgs(mockRawOrgs);

      expect(result).to.have.length(2);

      // Verify first org
      const org1 = result[0];
      expect(org1.username).to.equal('org1@example.com');
      expect(org1.aliases).to.deep.equal(['org1-alias']);
      expect(org1.isDevHub).to.equal(true);
      expect(org1).to.not.have.property('accessToken');

      // Verify second org
      const org2 = result[1];
      expect(org2.username).to.equal('org2@example.com');
      expect(org2.aliases).to.deep.equal(['org2-alias']);
      expect(org2.isScratchOrg).to.equal(true);
      expect(org2.isExpired).to.equal(true);
      expect(org2).to.not.have.property('accessToken');
    });
  });

  // 🔴 TODO
  describe('suggestUsername', () => {});

  // 🔴 TODO
  describe('suggestUsername', () => {
    // Stub getAllAllowedOrgs()
    // DONT stub findOrgByUsernameOrAlias, let it do its thing
    // Make sure AuthInfo.create is called with the correct args
    // Stub its return and make sure Connection.create is called with an AuthInfo
    // and that it returns a Connection
  });

  // 🟢 DONE
  describe('findOrgByUsernameOrAlias', () => {
    const mockOrgs: SanitizedOrgAuthorization[] = [
      {
        username: 'org1@example.com',
        aliases: ['org1-alias', 'primary-org'],
        instanceUrl: 'https://org1.salesforce.com',
        isScratchOrg: false,
        isDevHub: true,
        isSandbox: false,
        orgId: '00D000000000001EAA',
        oauthMethod: 'web',
        isExpired: false,
        configs: null,
      },
      {
        username: 'org2@example.com',
        aliases: ['org2-alias'],
        instanceUrl: 'https://org2.salesforce.com',
        isScratchOrg: true,
        isDevHub: false,
        isSandbox: true,
        orgId: '00D000000000002EAA',
        oauthMethod: 'jwt',
        isExpired: false,
        configs: null,
      },
      {
        username: 'org3@example.com',
        aliases: null, // Test null aliases
        instanceUrl: 'https://org3.salesforce.com',
        isScratchOrg: false,
        isDevHub: false,
        isSandbox: false,
        orgId: '00D000000000003EAA',
        oauthMethod: 'web',
        isExpired: true,
        configs: null,
      },
    ];

    it('should find org by exact username match', () => {
      const result = findOrgByUsernameOrAlias(mockOrgs, 'org2@example.com');

      expect(result).to.not.be.undefined;
      expect(result!.username).to.equal('org2@example.com');
    });

    it('should find org by alias match', () => {
      const result = findOrgByUsernameOrAlias(mockOrgs, 'org1-alias');

      expect(result).to.not.be.undefined;
      expect(result!.username).to.equal('org1@example.com');
    });

    // I don't think this is possible, but the types allow it :shrug:
    it('should find org by alias when org has multiple aliases', () => {
      const result = findOrgByUsernameOrAlias(mockOrgs, 'primary-org');

      expect(result).to.not.be.undefined;
      expect(result!.username).to.equal('org1@example.com');
      expect(result!.aliases).to.deep.equal(['org1-alias', 'primary-org']);
    });

    it('should return undefined when username is not found', () => {
      const result = findOrgByUsernameOrAlias(mockOrgs, 'nonexistent@example.com');

      expect(result).to.be.undefined;
    });

    it('should return undefined when searching for alias that does not exist', () => {
      const result = findOrgByUsernameOrAlias(mockOrgs, 'nonexistent-alias');

      expect(result).to.be.undefined;
    });

    it('should handle empty orgs array', () => {
      const result = findOrgByUsernameOrAlias([], 'any@example.com');

      expect(result).to.be.undefined;
    });

    it('should handle org with null aliases', () => {
      const result = findOrgByUsernameOrAlias(mockOrgs, 'org3@example.com');

      expect(result).to.not.be.undefined;
      expect(result!.username).to.equal('org3@example.com');
      expect(result!.aliases).to.be.null;
    });

    // This match the CLI behavior
    it('should be case sensitive for username matching', () => {
      const result = findOrgByUsernameOrAlias(mockOrgs, 'ORG1@EXAMPLE.COM');

      expect(result).to.be.undefined;
    });

    it('should be case sensitive for alias matching', () => {
      const result = findOrgByUsernameOrAlias(mockOrgs, 'ORG1-ALIAS');

      expect(result).to.be.undefined;
    });
  });

  // 🟢 DONE
  describe('getAllAllowedOrgs', () => {
    let authInfoListStub: sinon.SinonStub;
    let consoleErrorStub: sinon.SinonStub;

    beforeEach(() => {
      authInfoListStub = sandbox.stub(AuthInfo, 'listAllAuthorizations');
      consoleErrorStub = sandbox.stub(console, 'error');

      // Set up default responses for config queries (empty configs)
      // This reuses the existing configAggregatorGetInfoStub from the main describe block
      const emptyConfig: ConfigInfo = {
        key: OrgConfigProperties.TARGET_ORG,
        value: undefined,
        location: undefined,
        path: undefined,
        isLocal: () => false,
        isGlobal: () => false,
        isEnvVar: () => false,
      };
      configAggregatorGetInfoStub.returns(emptyConfig);
    });

    it('should exit on an empty org list', async () => {
      authInfoListStub.resolves([]);

      await getAllAllowedOrgs();

      expect(authInfoListStub.calledOnce).to.be.true;
      expect(processExitStub.calledWith(1)).to.be.true;
      expect(
        consoleErrorStub.calledWith(
          'No orgs found that match the allowed orgs configuration. Check MCP Server startup config.'
        )
      ).to.be.true;
    });
  });

  // 🟢 DONE
  describe('filterAllowedOrgs', () => {
    const mockOrgs: SanitizedOrgAuthorization[] = [
      {
        username: 'org1@example.com',
        aliases: ['org1-alias'],
        instanceUrl: 'https://org1.salesforce.com',
        isScratchOrg: false,
        isDevHub: true,
        isSandbox: false,
        orgId: '00D000000000001EAA',
        oauthMethod: 'web',
        isExpired: false,
        configs: null,
      },
      {
        username: 'org2@example.com',
        aliases: ['my-alias', 'another-alias'],
        instanceUrl: 'https://org2.salesforce.com',
        isScratchOrg: true,
        isDevHub: false,
        isSandbox: true,
        orgId: '00D000000000002EAA',
        oauthMethod: 'jwt',
        isExpired: false,
        configs: null,
      },
      {
        username: 'org3@example.com',
        aliases: ['org3-alias'],
        instanceUrl: 'https://org3.salesforce.com',
        isScratchOrg: false,
        isDevHub: false,
        isSandbox: false,
        orgId: '00D000000000003EAA',
        oauthMethod: 'web',
        isExpired: false,
        configs: null,
      },
    ];

    beforeEach(() => {
      // Set up default responses for config queries (empty configs)
      // This reuses the existing configAggregatorGetInfoStub from the main describe block
      const emptyConfig: ConfigInfo = {
        key: OrgConfigProperties.TARGET_ORG,
        value: undefined,
        location: undefined,
        path: undefined,
        isLocal: () => false,
        isGlobal: () => false,
        isEnvVar: () => false,
      };
      configAggregatorGetInfoStub.returns(emptyConfig);
    });

    it('should return all orgs when ALLOW_ALL_ORGS is in the allowlist', async () => {
      const allowList = new Set(['ALLOW_ALL_ORGS']);

      const result = await filterAllowedOrgs(mockOrgs, allowList);

      // When ALLOW_ALL_ORGS is present, all orgs should be returned immediately
      expect(result).to.have.length(3);
      expect(result).to.deep.equal(mockOrgs);
    });

    it('should return all orgs when ALLOW_ALL_ORGS is in allowlist even with other entries', async () => {
      // According to the comment: "ORG_ALLOWLIST has ALLOW_ALL_ORGS and 'my-alias' in it and returns *only* ALLOW_ALL_ORGS"
      // This means ALLOW_ALL_ORGS takes precedence and returns all orgs regardless of other entries
      const allowList = new Set(['ALLOW_ALL_ORGS', 'my-alias', 'some-other-entry']);

      const result = await filterAllowedOrgs(mockOrgs, allowList);

      // ALLOW_ALL_ORGS should take precedence and return all orgs
      expect(result).to.have.length(3);
      expect(result).to.deep.equal(mockOrgs);
    });

    it('should filter orgs by username when ALLOW_ALL_ORGS is not present', async () => {
      const allowList = new Set(['org1@example.com', 'org3@example.com']);

      const result = await filterAllowedOrgs(mockOrgs, allowList);

      expect(result).to.have.length(2);
      expect(result[0].username).to.equal('org1@example.com');
      expect(result[1].username).to.equal('org3@example.com');
    });

    it('should filter orgs by alias when ALLOW_ALL_ORGS is not present', async () => {
      const allowList = new Set(['my-alias', 'org3-alias']);

      const result = await filterAllowedOrgs(mockOrgs, allowList);

      expect(result).to.have.length(2);
      expect(result[0].username).to.equal('org2@example.com'); // has 'my-alias'
      expect(result[1].username).to.equal('org3@example.com'); // has 'org3-alias'
    });

    it('should filter orgs by both username and alias', async () => {
      const allowList = new Set(['org1@example.com', 'my-alias']);

      const result = await filterAllowedOrgs(mockOrgs, allowList);

      expect(result).to.have.length(2);
      expect(result[0].username).to.equal('org1@example.com'); // username match
      expect(result[1].username).to.equal('org2@example.com'); // alias match for 'my-alias'
    });

    it('should return empty array when no orgs match the allowlist', async () => {
      const allowList = new Set(['nonexistent@example.com', 'nonexistent-alias']);

      const result = await filterAllowedOrgs(mockOrgs, allowList);

      expect(result).to.have.length(0);
    });

    it('should skip orgs without a username', async () => {
      const orgsWithNoUsername = [
        ...mockOrgs,
        {
          username: undefined, // No username
          aliases: ['test-alias'],
          instanceUrl: 'https://test.salesforce.com',
          isScratchOrg: false,
          isDevHub: false,
          isSandbox: false,
          orgId: '00D000000000004EAA',
          oauthMethod: 'web',
          isExpired: false,
          configs: null,
        },
      ];

      const allowList = new Set(['test-alias']); // This alias exists but org has no username

      const result = await filterAllowedOrgs(orgsWithNoUsername, allowList);

      // Should skip the org without username even though alias matches
      expect(result).to.have.length(0);
    });
  });

  // 🟢 DONE
  describe('getDefaultTargetOrg', () => {
    it('should return target org config when it exists', async () => {
      const mockConfig: ConfigInfo = {
        key: OrgConfigProperties.TARGET_ORG,
        value: 'test-org@example.com',
        location: ConfigAggregator.Location.LOCAL,
        path: '/test/path',
        isLocal: () => true,
        isGlobal: () => false,
        isEnvVar: () => false,
      };

      configAggregatorGetInfoStub.returns(mockConfig);

      const result = await getDefaultTargetOrg();

      // Expect our simplified ConfigInfoWithCache structure
      expect(result).to.deep.equal({
        key: OrgConfigProperties.TARGET_ORG,
        value: 'test-org@example.com',
        location: ConfigAggregator.Location.LOCAL,
        path: '/test/path',
      });
      expect(configAggregatorCreateStub.calledOnce).to.be.true;
      expect(configAggregatorGetInfoStub.calledWith(OrgConfigProperties.TARGET_ORG)).to.be.true;
    });

    it('should return undefined when target org config has no value', async () => {
      const mockConfig: ConfigInfo = {
        key: OrgConfigProperties.TARGET_ORG,
        value: undefined,
        location: ConfigAggregator.Location.LOCAL,
        path: '/test/path',
        isLocal: () => true,
        isGlobal: () => false,
        isEnvVar: () => false,
      };

      configAggregatorGetInfoStub.returns(mockConfig);

      const result = await getDefaultTargetOrg();

      expect(result).to.be.undefined;
      expect(configAggregatorCreateStub.calledOnce).to.be.true;
    });

    it('should return undefined when target org config does not exist', async () => {
      // Return a config object with no value/path instead of undefined to avoid destructuring error
      const mockConfig: ConfigInfo = {
        key: OrgConfigProperties.TARGET_ORG,
        value: undefined,
        location: undefined,
        path: undefined,
        isLocal: () => false,
        isGlobal: () => false,
        isEnvVar: () => false,
      };

      configAggregatorGetInfoStub.returns(mockConfig);

      const result = await getDefaultTargetOrg();

      expect(result).to.be.undefined;
      expect(configAggregatorCreateStub.calledOnce).to.be.true;
    });

    it('should use cache on subsequent calls from the same directory', async () => {
      const mockConfig: ConfigInfo = {
        key: OrgConfigProperties.TARGET_ORG,
        value: 'test-org@example.com',
        location: ConfigAggregator.Location.LOCAL,
        path: '/test/path/cache1',
        isLocal: () => true,
        isGlobal: () => false,
        isEnvVar: () => false,
      };

      configAggregatorGetInfoStub.returns(mockConfig);

      // First call
      const result1 = await getDefaultTargetOrg();
      expect(result1).to.deep.equal({
        key: OrgConfigProperties.TARGET_ORG,
        value: 'test-org@example.com',
        location: ConfigAggregator.Location.LOCAL,
        path: '/test/path/cache1',
      });
      expect(configAggregatorCreateStub.calledOnce).to.be.true;

      // Second call should use cache based on path
      const result2 = await getDefaultTargetOrg();
      expect(result2).to.deep.equal({
        key: OrgConfigProperties.TARGET_ORG,
        value: 'test-org@example.com',
        location: ConfigAggregator.Location.LOCAL,
        path: '/test/path/cache1',
        cached: true,
      });
      expect(configAggregatorCreateStub.calledTwice).to.be.true; // ConfigAggregator is called every time to get the path.
    });

    it('should not use cache when config path changes', async () => {
      const mockConfig1: ConfigInfo = {
        key: OrgConfigProperties.TARGET_ORG,
        value: 'test-org1@example.com',
        location: ConfigAggregator.Location.LOCAL,
        path: '/test/path1',
        isLocal: () => true,
        isGlobal: () => false,
        isEnvVar: () => false,
      };

      const mockConfig2: ConfigInfo = {
        key: OrgConfigProperties.TARGET_ORG,
        value: 'test-org2@example.com',
        location: ConfigAggregator.Location.LOCAL,
        path: '/test/path2',
        isLocal: () => true,
        isGlobal: () => false,
        isEnvVar: () => false,
      };

      // First call with first config path
      configAggregatorGetInfoStub.returns(mockConfig1);
      const result1 = await getDefaultTargetOrg();
      expect(result1).to.deep.equal({
        key: OrgConfigProperties.TARGET_ORG,
        value: 'test-org1@example.com',
        location: ConfigAggregator.Location.LOCAL,
        path: '/test/path1',
      });
      expect(configAggregatorCreateStub.calledOnce).to.be.true;

      // Second call with different config path should not use cache
      configAggregatorGetInfoStub.returns(mockConfig2);
      const result2 = await getDefaultTargetOrg();
      expect(result2).to.deep.equal({
        key: OrgConfigProperties.TARGET_ORG,
        value: 'test-org2@example.com',
        location: ConfigAggregator.Location.LOCAL,
        path: '/test/path2',
      });
      expect(configAggregatorCreateStub.calledTwice).to.be.true;
    });

    it('should use cache when same config path is returned (ignores new value)', async () => {
      const mockConfig1: ConfigInfo = {
        key: OrgConfigProperties.TARGET_ORG,
        value: 'test-org@example.com',
        location: ConfigAggregator.Location.LOCAL,
        path: '/test/path/cache2',
        isLocal: () => true,
        isGlobal: () => false,
        isEnvVar: () => false,
      };

      const mockConfig2: ConfigInfo = {
        key: OrgConfigProperties.TARGET_ORG,
        value: 'CHANGED_VALUE@example.com',
        location: ConfigAggregator.Location.LOCAL,
        path: '/test/path/cache2',
        isLocal: () => true,
        isGlobal: () => false,
        isEnvVar: () => false,
      };

      // First call - should cache the config by path
      configAggregatorGetInfoStub.returns(mockConfig1);
      const result1 = await getDefaultTargetOrg();
      expect(result1).to.deep.equal({
        key: OrgConfigProperties.TARGET_ORG,
        value: 'test-org@example.com',
        location: ConfigAggregator.Location.LOCAL,
        path: '/test/path/cache2',
      });
      expect(configAggregatorCreateStub.calledOnce).to.be.true;

      // Second call with same path should use cache
      configAggregatorGetInfoStub.returns(mockConfig2);
      const result2 = await getDefaultTargetOrg();
      expect(result2).to.deep.equal({
        key: OrgConfigProperties.TARGET_ORG,
        value: 'test-org@example.com',
        location: ConfigAggregator.Location.LOCAL,
        path: '/test/path/cache2',
        cached: true,
      });
      expect(configAggregatorCreateStub.calledTwice).to.be.true; // ConfigAggregator is called every time to get the path.
    });
  });

  // 🟢 DONE
  describe('getDefaultTargetDevHub', () => {
    it('should return target dev hub config when it exists', async () => {
      const mockConfig: ConfigInfo = {
        key: OrgConfigProperties.TARGET_DEV_HUB,
        value: 'devhub@example.com',
        location: ConfigAggregator.Location.GLOBAL,
        path: '/global/path',
        isLocal: () => false,
        isGlobal: () => true,
        isEnvVar: () => false,
      };

      configAggregatorGetInfoStub.returns(mockConfig);

      const result = await getDefaultTargetDevHub();

      expect(result).to.deep.equal({
        key: OrgConfigProperties.TARGET_DEV_HUB,
        value: 'devhub@example.com',
        location: ConfigAggregator.Location.GLOBAL,
        path: '/global/path',
      });
      expect(configAggregatorCreateStub.calledOnce).to.be.true;
      expect(configAggregatorGetInfoStub.calledWith(OrgConfigProperties.TARGET_DEV_HUB)).to.be.true;
    });

    it('should return undefined when target dev hub config has no value', async () => {
      const mockConfig: ConfigInfo = {
        key: OrgConfigProperties.TARGET_DEV_HUB,
        value: null,
        location: ConfigAggregator.Location.GLOBAL,
        path: '/global/path',
        isLocal: () => false,
        isGlobal: () => true,
        isEnvVar: () => false,
      };

      configAggregatorGetInfoStub.returns(mockConfig);

      const result = await getDefaultTargetDevHub();

      expect(result).to.be.undefined;
      expect(configAggregatorCreateStub.calledOnce).to.be.true;
    });

    it('should return undefined when target dev hub config does not exist', async () => {
      const mockConfig: ConfigInfo = {
        key: OrgConfigProperties.TARGET_DEV_HUB,
        value: undefined,
        location: undefined,
        path: undefined,
        isLocal: () => false,
        isGlobal: () => false,
        isEnvVar: () => false,
      };

      configAggregatorGetInfoStub.returns(mockConfig);

      const result = await getDefaultTargetDevHub();

      expect(result).to.be.undefined;
      expect(configAggregatorCreateStub.calledOnce).to.be.true;
    });

    it('should use cache on subsequent calls from the same directory', async () => {
      const mockConfig: ConfigInfo = {
        key: OrgConfigProperties.TARGET_DEV_HUB,
        value: 'devhub@example.com',
        location: ConfigAggregator.Location.GLOBAL,
        path: '/global/path/cache1',
        isLocal: () => false,
        isGlobal: () => true,
        isEnvVar: () => false,
      };

      configAggregatorGetInfoStub.returns(mockConfig);

      // First call
      const result1 = await getDefaultTargetDevHub();
      expect(result1).to.deep.equal({
        key: OrgConfigProperties.TARGET_DEV_HUB,
        value: 'devhub@example.com',
        location: ConfigAggregator.Location.GLOBAL,
        path: '/global/path/cache1',
      });
      expect(configAggregatorCreateStub.calledOnce).to.be.true;

      // Second call should use cache based on path
      const result2 = await getDefaultTargetDevHub();
      expect(result2).to.deep.equal({
        key: OrgConfigProperties.TARGET_DEV_HUB,
        value: 'devhub@example.com',
        location: ConfigAggregator.Location.GLOBAL,
        path: '/global/path/cache1',
        cached: true,
      });
      expect(configAggregatorCreateStub.calledTwice).to.be.true; // ConfigAggregator is called every time to get the path.
    });

    it('should not use cache when config path changes', async () => {
      const mockConfig1: ConfigInfo = {
        key: OrgConfigProperties.TARGET_DEV_HUB,
        value: 'devhub1@example.com',
        location: ConfigAggregator.Location.GLOBAL,
        path: '/global/path1',
        isLocal: () => false,
        isGlobal: () => true,
        isEnvVar: () => false,
      };

      const mockConfig2: ConfigInfo = {
        key: OrgConfigProperties.TARGET_DEV_HUB,
        value: 'devhub2@example.com',
        location: ConfigAggregator.Location.GLOBAL,
        path: '/global/path2',
        isLocal: () => false,
        isGlobal: () => true,
        isEnvVar: () => false,
      };

      // First call with first config path
      configAggregatorGetInfoStub.returns(mockConfig1);
      const result1 = await getDefaultTargetDevHub();
      expect(result1).to.deep.equal({
        key: OrgConfigProperties.TARGET_DEV_HUB,
        value: 'devhub1@example.com',
        location: ConfigAggregator.Location.GLOBAL,
        path: '/global/path1',
      });
      expect(configAggregatorCreateStub.calledOnce).to.be.true;

      // Second call with different config path should not use cache
      configAggregatorGetInfoStub.returns(mockConfig2);
      const result2 = await getDefaultTargetDevHub();
      expect(result2).to.deep.equal({
        key: OrgConfigProperties.TARGET_DEV_HUB,
        value: 'devhub2@example.com',
        location: ConfigAggregator.Location.GLOBAL,
        path: '/global/path2',
      });
      expect(configAggregatorCreateStub.calledTwice).to.be.true;
    });

    it('should use cache when same config path is returned (ignores new value)', async () => {
      const mockConfig1: ConfigInfo = {
        key: OrgConfigProperties.TARGET_DEV_HUB,
        value: 'devhub@example.com',
        location: ConfigAggregator.Location.GLOBAL,
        path: '/global/path/cache2',
        isLocal: () => false,
        isGlobal: () => true,
        isEnvVar: () => false,
      };

      const mockConfig2: ConfigInfo = {
        key: OrgConfigProperties.TARGET_DEV_HUB,
        value: 'CHANGED_DEVHUB@example.com',
        location: ConfigAggregator.Location.GLOBAL,
        path: '/global/path/cache2',
        isLocal: () => false,
        isGlobal: () => true,
        isEnvVar: () => false,
      };

      // First call - should cache the config by path
      configAggregatorGetInfoStub.returns(mockConfig1);
      const result1 = await getDefaultTargetDevHub();
      expect(result1).to.deep.equal({
        key: OrgConfigProperties.TARGET_DEV_HUB,
        value: 'devhub@example.com',
        location: ConfigAggregator.Location.GLOBAL,
        path: '/global/path/cache2',
      });
      expect(configAggregatorCreateStub.calledOnce).to.be.true;

      // Second call with same path should use cache
      configAggregatorGetInfoStub.returns(mockConfig2);
      const result2 = await getDefaultTargetDevHub();
      expect(result2).to.deep.equal({
        key: OrgConfigProperties.TARGET_DEV_HUB,
        value: 'devhub@example.com',
        location: ConfigAggregator.Location.GLOBAL,
        path: '/global/path/cache2',
        cached: true,
      });
      expect(configAggregatorCreateStub.calledTwice).to.be.true; // ConfigAggregator is called every time to get the path.
    });

    it('should maintain separate caches for target org and dev hub', async () => {
      const mockTargetOrgConfig: ConfigInfo = {
        key: OrgConfigProperties.TARGET_ORG,
        value: 'target-org@example.com',
        location: ConfigAggregator.Location.LOCAL,
        path: '/test/path/isolation1',
        isLocal: () => true,
        isGlobal: () => false,
        isEnvVar: () => false,
      };

      const mockDevHubConfig: ConfigInfo = {
        key: OrgConfigProperties.TARGET_DEV_HUB,
        value: 'devhub@example.com',
        location: ConfigAggregator.Location.GLOBAL,
        path: '/global/path/isolation1',
        isLocal: () => false,
        isGlobal: () => true,
        isEnvVar: () => false,
      };

      // Set up different responses for different properties
      configAggregatorGetInfoStub.withArgs(OrgConfigProperties.TARGET_ORG).returns(mockTargetOrgConfig);
      configAggregatorGetInfoStub.withArgs(OrgConfigProperties.TARGET_DEV_HUB).returns(mockDevHubConfig);

      // First calls
      const targetOrgResult1 = await getDefaultTargetOrg();
      const devHubResult1 = await getDefaultTargetDevHub();

      expect(targetOrgResult1).to.deep.equal({
        key: OrgConfigProperties.TARGET_ORG,
        value: 'target-org@example.com',
        location: ConfigAggregator.Location.LOCAL,
        path: '/test/path/isolation1',
      });
      expect(devHubResult1).to.deep.equal({
        key: OrgConfigProperties.TARGET_DEV_HUB,
        value: 'devhub@example.com',
        location: ConfigAggregator.Location.GLOBAL,
        path: '/global/path/isolation1',
      });
      expect(configAggregatorCreateStub.calledTwice).to.be.true;

      // Second calls should use cache for both
      const targetOrgResult2 = await getDefaultTargetOrg();
      const devHubResult2 = await getDefaultTargetDevHub();

      expect(targetOrgResult2).to.deep.equal({
        key: OrgConfigProperties.TARGET_ORG,
        value: 'target-org@example.com',
        location: ConfigAggregator.Location.LOCAL,
        path: '/test/path/isolation1',
        cached: true,
      });
      expect(devHubResult2).to.deep.equal({
        key: OrgConfigProperties.TARGET_DEV_HUB,
        value: 'devhub@example.com',
        location: ConfigAggregator.Location.GLOBAL,
        path: '/global/path/isolation1',
        cached: true,
      });
      expect(configAggregatorCreateStub.callCount).to.equal(4); // Called twice for each function (4 total)
    });
  });
});<|MERGE_RESOLUTION|>--- conflicted
+++ resolved
@@ -17,25 +17,20 @@
 import { expect } from 'chai';
 import sinon from 'sinon';
 import { AuthInfo, ConfigAggregator, ConfigInfo, OrgConfigProperties, type OrgAuthorization } from '@salesforce/core';
-<<<<<<< HEAD
-import {
+import { type SanitizedOrgAuthorization } from '../../src/shared/types.js';
+// Import types for dynamic imports with query strings
+import type * as AuthModuleType from '../../src/shared/auth.js';
+const {
   getDefaultTargetOrg,
   getDefaultTargetDevHub,
   getAllAllowedOrgs,
   sanitizeOrgs,
   findOrgByUsernameOrAlias,
   filterAllowedOrgs,
-} from '../../src/shared/auth.js';
-import { type SanitizedOrgAuthorization } from '../../src/shared/types.js';
-=======
-
-// Import types for dynamic imports with query strings
-import type * as AuthModuleType from '../../src/shared/auth.js';
-const { sanitizeOrgs, getAllAllowedOrgs, getDefaultTargetOrg, getDefaultTargetDevHub } = (await import(
+} = (await import(
   // @ts-expect-error Dynamic import with query string to control ORG_ALLOWLIST for testing
-  '../../src/shared/auth.js?orgs=org1@example.com'
+  '../../src/shared/auth.js?orgs=foo@example.com'
 )) as typeof AuthModuleType;
->>>>>>> df805a71
 
 describe('auth tests', () => {
   const sandbox = sinon.createSandbox();
